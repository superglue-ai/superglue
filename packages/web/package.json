{
    "name": "@superglue/web",
    "version": "0.1.0",
    "private": true,
    "scripts": {
        "dev": "next dev --turbopack --port 3001",
        "build": "next build",
        "start": "next start -p $WEB_PORT",
        "lint": "next lint"
    },
    "dependencies": {
        "@apollo/client": "^3.13.1",
        "@radix-ui/react-accordion": "^1.2.3",
        "@radix-ui/react-alert-dialog": "^1.1.6",
        "@radix-ui/react-dialog": "^1.1.5",
        "@radix-ui/react-label": "^2.1.2",
        "@radix-ui/react-select": "^2.1.6",
        "@radix-ui/react-slot": "^1.1.2",
        "@radix-ui/react-switch": "^1.1.3",
        "@radix-ui/react-tabs": "^1.1.3",
        "@radix-ui/react-toast": "^1.2.6",
        "@radix-ui/react-tooltip": "^1.1.8",
        "@superglue/shared": "file:../shared",
        "@types/prismjs": "^1.26.5",
        "autoprefixer": "^10.4.20",
        "axios": "^1.8.2",
        "class-variance-authority": "^0.7.1",
        "clsx": "^2.1.1",
        "framer-motion": "^12.4.7",
        "graphql": "^16.10.0",
        "lucide-react": "^0.474.0",
        "next": "15.1.6",
<<<<<<< HEAD
        "posthog-js": "^1.230.4",
=======
        "pdfjs-dist": "^4.10.38",
        "posthog-js": "^1.224.0",
        "prismjs": "^1.30.0",
>>>>>>> 1efa9822
        "react": "^19.0.0",
        "react-dom": "^19.0.0",
        "react-simple-code-editor": "^0.14.1",
        "react-virtualized": "^9.22.6",
        "shadcn-ui": "^0.9.5",
        "tailwind-merge": "^2.6.0",
        "tailwindcss-animate": "^1.0.7"
    },
    "devDependencies": {
        "@types/node": "^20.17.19",
        "@types/react": "^19.0.10",
        "@types/react-dom": "^19.0.4",
        "cross-env": "^7.0.3",
        "dotenv-cli": "^8.0.0",
        "postcss": "^8.5.3",
        "tailwindcss": "^3.4.17",
        "typescript": "^5.7.3"
    },
    "overrides": {
        "pdfjs-dist": {
          "@napi-rs/canvas": false
        }
    }    
}<|MERGE_RESOLUTION|>--- conflicted
+++ resolved
@@ -30,13 +30,9 @@
         "graphql": "^16.10.0",
         "lucide-react": "^0.474.0",
         "next": "15.1.6",
-<<<<<<< HEAD
+        "pdfjs-dist": "^4.10.38",
         "posthog-js": "^1.230.4",
-=======
-        "pdfjs-dist": "^4.10.38",
-        "posthog-js": "^1.224.0",
         "prismjs": "^1.30.0",
->>>>>>> 1efa9822
         "react": "^19.0.0",
         "react-dom": "^19.0.0",
         "react-simple-code-editor": "^0.14.1",
