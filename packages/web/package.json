{
    "name": "@superglue/web",
    "version": "0.1.0",
    "private": true,
    "scripts": {
        "dev": "next dev --port 3001",
        "build": "next build",
        "start": "next start -p $WEB_PORT",
        "lint": "next lint"
    },
    "dependencies": {
        "@apollo/client": "^3.13.1",
        "@radix-ui/react-accordion": "^1.2.3",
        "@radix-ui/react-alert-dialog": "^1.1.6",
        "@radix-ui/react-dialog": "^1.1.11",
        "@radix-ui/react-dropdown-menu": "^2.1.7",
        "@radix-ui/react-label": "^2.1.2",
        "@radix-ui/react-popover": "^1.1.11",
        "@radix-ui/react-scroll-area": "^1.2.3",
        "@radix-ui/react-select": "^2.1.6",
        "@radix-ui/react-slot": "^1.1.2",
        "@radix-ui/react-switch": "^1.1.3",
        "@radix-ui/react-tabs": "^1.1.3",
        "@radix-ui/react-toast": "^1.2.6",
        "@radix-ui/react-tooltip": "^1.1.8",
<<<<<<< HEAD
        "@superglue/client": "^2.3.40",
=======
        "@superglue/client": "^2.3.43",
>>>>>>> 1e8a0654
        "@superglue/shared": "file:../shared",
        "@types/prismjs": "^1.26.5",
        "autoprefixer": "^10.4.20",
        "class-variance-authority": "^0.7.1",
        "clsx": "^2.1.1",
        "cmdk": "^1.1.1",
        "framer-motion": "^12.4.7",
        "graphql": "^16.10.0",
        "graphql-ws": "^6.0.4",
        "jszip": "^3.10.1",
        "lucide-react": "^0.474.0",
        "mammoth": "^1.9.1",
        "next": "15.2.4",
        "pdfjs-dist": "^4.10.38",
        "posthog-js": "^1.224.0",
        "prismjs": "^1.30.0",
        "react": "^19.0.0",
        "react-dom": "^19.0.0",
        "react-simple-code-editor": "^0.14.1",
        "react-virtualized": "^9.22.6",
        "shadcn-ui": "^0.9.5",
        "simple-icons": "^14.12.3",
        "tailwind-merge": "^2.6.0",
        "tailwindcss-animate": "^1.0.7"
    },
    "devDependencies": {
        "@types/node": "^20.17.19",
        "@types/react": "^19.0.10",
        "@types/react-dom": "^19.0.4",
        "cross-env": "^7.0.3",
        "dotenv-cli": "^8.0.0",
        "postcss": "^8.5.3",
        "tailwindcss": "^3.4.17",
        "typescript": "^5.7.3"
    },
    "overrides": {
        "pdfjs-dist": {
            "@napi-rs/canvas": false
        }
    }
}<|MERGE_RESOLUTION|>--- conflicted
+++ resolved
@@ -23,11 +23,7 @@
         "@radix-ui/react-tabs": "^1.1.3",
         "@radix-ui/react-toast": "^1.2.6",
         "@radix-ui/react-tooltip": "^1.1.8",
-<<<<<<< HEAD
-        "@superglue/client": "^2.3.40",
-=======
         "@superglue/client": "^2.3.43",
->>>>>>> 1e8a0654
         "@superglue/shared": "file:../shared",
         "@types/prismjs": "^1.26.5",
         "autoprefixer": "^10.4.20",
