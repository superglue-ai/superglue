"use client"

import { useConfig } from '@/src/app/config-context';
import { ConfigCreateStepper } from '@/src/components/api/ConfigCreateStepper';
import {
  AlertDialog,
  AlertDialogAction,
  AlertDialogCancel,
  AlertDialogContent,
  AlertDialogDescription,
  AlertDialogFooter,
  AlertDialogHeader,
  AlertDialogTitle,
} from "@/src/components/ui/alert-dialog";
import { Button } from "@/src/components/ui/button";
import { Input } from "@/src/components/ui/input";
import {
  Select,
  SelectContent,
  SelectItem,
  SelectTrigger,
  SelectValue,
} from "@/src/components/ui/select";
import {
  Table,
  TableBody,
  TableCell,
  TableHead,
  TableHeader,
  TableRow,
} from "@/src/components/ui/table";

import ToolSchedulesList from '@/src/components/tools/ToolSchedulesList';
import { Tooltip, TooltipContent, TooltipProvider, TooltipTrigger } from "@/src/components/ui/tooltip";
import EmptyStateActions from '@/src/components/utils/EmptyStateActions';
import { loadFromCache, saveToCache } from '@/src/lib/cache-utils';
<<<<<<< HEAD
import { getIntegrationIcon as getIntegrationIconName } from '@/src/lib/general-utils';
import { ApiConfig, ExtractConfig, Integration, SuperglueClient, Workflow as Tool, TransformConfig } from '@superglue/client';
import { Calendar, Check, Copy, Filter, Globe, Hammer, History, Loader2, Play, Plus, RotateCw, Search, Settings, Trash2, Zap } from "lucide-react";
=======
import { ApiConfig, Integration, SuperglueClient, Workflow as Tool } from '@superglue/client';
import { Calendar, Check, Copy, Filter, Globe, Hammer, History, Loader2, Play, Plus, RotateCw, Search, Settings, Trash2 } from "lucide-react";
>>>>>>> ff7b4cfd
import { useRouter } from 'next/navigation';
import React from 'react';
import type { SimpleIcon } from 'simple-icons';
import * as simpleIcons from 'simple-icons';

const CACHE_PREFIX = 'superglue-tools-cache';

interface CachedTools {
  configs: (ApiConfig | Tool)[];
  integrations: Integration[];
  timestamp: number;
}

const ConfigTable = () => {
  const router = useRouter();
  const [allConfigs, setAllConfigs] = React.useState<(ApiConfig | Tool)[]>([]);
  const [configs, setConfigs] = React.useState<(ApiConfig | Tool)[]>([]);
  const [loading, setLoading] = React.useState(false);
  const [total, setTotal] = React.useState(0);
  const [page, setPage] = React.useState(0);
  const [pageSize] = React.useState(20);
  const config = useConfig();
  const [configToDelete, setConfigToDelete] = React.useState<ApiConfig | Tool | null>(null);
  const [isRefreshing, setIsRefreshing] = React.useState(false);
  const [showConfigStepper, setShowConfigStepper] = React.useState(false);
  const [configStepperProps, setConfigStepperProps] = React.useState<{ prefillData?: any }>({});
  const [copiedId, setCopiedId] = React.useState<string | null>(null);
  const [expandedToolId, setExpandedToolId] = React.useState<string | null>(null);
  const [searchTerm, setSearchTerm] = React.useState("");
  const [integrations, setIntegrations] = React.useState<Integration[]>([]);
  const [selectedIntegration, setSelectedIntegration] = React.useState<string>("all");


  const refreshConfigs = React.useCallback(async () => {
    setShowConfigStepper(false);
    setIsRefreshing(true);
    try {
      const superglueClient = new SuperglueClient({
        endpoint: config.superglueEndpoint,
        apiKey: config.superglueApiKey
      });

      // Fetch APIs, Tools, and Integrations concurrently
      const [apiConfigs, toolConfigs, integrationsData] = await Promise.all([
        superglueClient.listApis(1000, 0),
        superglueClient.listWorkflows(1000, 0),
        superglueClient.listIntegrations(1000, 0),
      ]);

      setIntegrations(integrationsData.items);

      const combinedConfigs = [
        ...apiConfigs.items.map(item => ({ ...item, type: 'api' as const })),
        ...toolConfigs.items.map((item: any) => ({ ...item, type: 'tool' as const }))
      ].sort((a, b) => {
        const dateA = new Date(a.updatedAt || a.createdAt).getTime();
        const dateB = new Date(b.updatedAt || b.createdAt).getTime();
        return dateB - dateA;
      });

      setAllConfigs(combinedConfigs);
      setTotal(combinedConfigs.length);
      setPage(0);

      saveToCache(config.superglueApiKey, CACHE_PREFIX, {
        configs: combinedConfigs,
        integrations: integrationsData.items,
        timestamp: Date.now()
      });
    } catch (error) {
      console.error('Error fetching configs:', error);
    } finally {
      setLoading(false);
      setIsRefreshing(false);
    }
  }, [config.superglueEndpoint, config.superglueApiKey]);

  React.useEffect(() => {
    const cachedData = loadFromCache<CachedTools>(config.superglueApiKey, CACHE_PREFIX);
    if (cachedData) {
      setAllConfigs(cachedData.configs);
      setIntegrations(cachedData.integrations);
      setTotal(cachedData.configs.length);
    }
    refreshConfigs();
  }, [refreshConfigs, config.superglueApiKey]);

  React.useEffect(() => {
    const filtered = allConfigs.filter(config => {
      if (!config) return false;

      // Search filter
      if (searchTerm) {
        const searchLower = searchTerm.toLowerCase();
        const configString = JSON.stringify(config).toLowerCase();
        if (!configString.includes(searchLower)) return false;
      }

      // Integration filter
      if (selectedIntegration !== "all") {
        const configType = (config as any).type;
        const isTool = configType === 'tool';

        if (!isTool) return false;

        const tool = config as Tool;
        const allIntegrationIds = new Set<string>();

        if (tool.integrationIds) {
          tool.integrationIds.forEach(id => allIntegrationIds.add(id));
        }

        if (tool.steps) {
          tool.steps.forEach((step: any) => {
            if (step.integrationId) {
              allIntegrationIds.add(step.integrationId);
            }
          });
        }

        if (!allIntegrationIds.has(selectedIntegration)) return false;
      }

      return true;
    });

    setTotal(filtered.length);

    const start = page * pageSize;
    const end = start + pageSize;
    setConfigs(filtered.slice(start, end));
  }, [page, allConfigs, searchTerm, selectedIntegration, pageSize]);

  React.useEffect(() => {
    if (searchTerm || selectedIntegration !== "all") {
      setPage(0);
    }
  }, [searchTerm, selectedIntegration]);

  const handleTool = () => {
    router.push('/tools');
  };


  const handleEdit = (e: React.MouseEvent, id: string) => {
    e.stopPropagation();
    router.push(`/configs/${id}/edit`);
  };

  const handlePlay = (e: React.MouseEvent, id: string) => {
    e.stopPropagation();
    router.push(`/configs/${id}/run`);
  };


  const handleViewLogs = (e: React.MouseEvent, id: string) => {
    e.stopPropagation();
    router.push(`/runs/${id}`);
  };

  const handlePlayTool = (e: React.MouseEvent, id: string) => {
    e.stopPropagation();
    // Navigate to the tool page, passing the ID. The user can then run it.
    router.push(`/tools/${encodeURIComponent(id)}`);
  };

  const handleDelete = async () => {
    if (!configToDelete) return;

    try {
      const superglueClient = new SuperglueClient({
        endpoint: config.superglueEndpoint,
        apiKey: config.superglueApiKey
      });

      let deletePromise;

      switch ((configToDelete as any)?.type) {
        case 'api':
          deletePromise = superglueClient.deleteApi(configToDelete.id);
          break;
        case 'tool':
          deletePromise = superglueClient.deleteWorkflow(configToDelete.id);
          break;
        default:
          console.error('Unknown config type for deletion:', (configToDelete as any)?.type);
          return;
      }

      await deletePromise;

      const deletedId = configToDelete.id;
      setConfigToDelete(null);
      setAllConfigs(prev => prev.filter(c => c.id !== deletedId));
      setTotal(prev => prev - 1);
    } catch (error) {
      console.error('Error deleting config:', error);
    }
  };

  const handleCopyId = (e: React.MouseEvent, id: string) => {
    e.stopPropagation();
    navigator.clipboard.writeText(id);
    setCopiedId(id);
    setTimeout(() => setCopiedId(null), 2000);
  };

  const [copiedDetails, setCopiedDetails] = React.useState<string | null>(null);

  const handleCopyDetails = (e: React.MouseEvent, text: string) => {
    e.stopPropagation();
    navigator.clipboard.writeText(text);
    setCopiedDetails(text);
    setTimeout(() => setCopiedDetails(null), 2000);
  };

  const handleScheduleClick = async (e: React.MouseEvent, toolId: string) => {
    e.stopPropagation();

    const newExpandedToolId = toolId === expandedToolId ? null : toolId;
    setExpandedToolId(newExpandedToolId);
  };

  const getSimpleIcon = (name: string): SimpleIcon | null => {
    if (!name || name === "default") return null;
    const formatted = name.charAt(0).toUpperCase() + name.slice(1).toLowerCase();
    const iconKey = `si${formatted}`;
    try {
      // @ts-ignore
      let icon = simpleIcons[iconKey];
      return icon || null;
    } catch (e) {
      return null;
    }
  };

  const getIntegrationIcon = (integration: Integration) => {
    const iconName = getIntegrationIconName(integration);
    return iconName ? getSimpleIcon(iconName) : null;
  };

  const totalPages = Math.ceil(total / pageSize);

  if (showConfigStepper) {
    return (
      <div className="p-8 max-w-none w-full min-h-full">
        <ConfigCreateStepper
          mode="create"
          onComplete={refreshConfigs}
          prefillData={configStepperProps.prefillData}
        />
      </div>
    )
  }

  if (allConfigs.length === 0 && !loading) {
    return (
      <div className="p-8 max-w-none w-full min-h-full">
        <div className="flex justify-between items-center mb-6">
          <h1 className="text-2xl font-bold">Tools</h1>
          <TooltipProvider>
            <Tooltip>
              <TooltipTrigger asChild>
                <Button
                  variant="ghost"
                  size="icon"
                  onClick={refreshConfigs}
                  className="transition-transform"
                >
                  <RotateCw className={`h-4 w-4 ${isRefreshing ? 'animate-spin' : ''}`} />
                </Button>
              </TooltipTrigger>
              <TooltipContent>
                <p>Refresh Tools</p>
              </TooltipContent>
            </Tooltip>
          </TooltipProvider>
        </div>

        <EmptyStateActions
          handleTool={handleTool}
        />
      </div>
    );
  }

  return (
    <div className="p-8 max-w-none w-full min-h-full">
      <div className="flex flex-col lg:flex-row justify-between lg:items-center mb-6 gap-2">
        <h1 className="text-2xl font-bold">Tools</h1>
        <div className="flex gap-4">
          <Button onClick={handleTool}>
            <Plus className="mr-2 h-4 w-4" />
            Create
          </Button>
        </div>
      </div>

      <div className="flex gap-3 mb-4">
        <div className="relative flex-1">
          <Search className="absolute left-3 top-1/2 transform -translate-y-1/2 h-4 w-4 text-muted-foreground" />
          <Input
            placeholder="Search by ID or details..."
            value={searchTerm}
            onChange={(e) => setSearchTerm(e.target.value)}
            className="pl-10"
          />
        </div>
        <Select value={selectedIntegration} onValueChange={setSelectedIntegration}>
          <SelectTrigger className="w-[200px]">
            <Filter className="mr-2 h-4 w-4 text-muted-foreground" />
            <SelectValue placeholder="Filter by integration" />
          </SelectTrigger>
          <SelectContent>
            <SelectItem value="all">All Integrations</SelectItem>
            {integrations.map((integration) => (
              <SelectItem key={integration.id} value={integration.id}>
                {integration.id}
              </SelectItem>
            ))}
          </SelectContent>
        </Select>
      </div>

      <div className="border rounded-lg">
        <Table>
          <TableHeader>
            <TableRow>
              <TableHead className="w-[60px]"></TableHead>
              <TableHead>ID</TableHead>
              <TableHead>Details</TableHead>
              <TableHead>Updated At</TableHead>
              <TableHead className="text-right">
                <TooltipProvider>
                  <Tooltip>
                    <TooltipTrigger asChild>
                      <Button
                        variant="ghost"
                        size="icon"
                        onClick={refreshConfigs}
                        className="transition-transform"
                      >
                        <RotateCw className={`h-4 w-4 ${isRefreshing ? 'animate-spin' : ''}`} />
                      </Button>
                    </TooltipTrigger>
                    <TooltipContent>
                      <p>Refresh Tools</p>
                    </TooltipContent>
                  </Tooltip>
                </TooltipProvider>
              </TableHead>
            </TableRow>
          </TableHeader>
          <TableBody>
            {loading && allConfigs.length === 0 ? (
              <TableRow>
                <TableCell colSpan={5} className="h-24 text-center">
                  <Loader2 className="h-6 w-6 animate-spin text-foreground inline-block" />
                </TableCell>
              </TableRow>
            ) : configs.length === 0 ? (
              <TableRow>
                <TableCell colSpan={5} className="h-24 text-center text-muted-foreground">
                  No results found
                </TableCell>
              </TableRow>
            ) : (
              configs.map((config) => {
<<<<<<< HEAD
                const configType = (config as any).type;
                const isApi = configType === 'api';
                const isExtract = configType === 'extract';
                const isTransform = configType === 'transform';
                const isTool = configType === 'tool';

                const handleRunClick = (e: React.MouseEvent) => {
                  if (isApi) handlePlay(e, config.id);
                  else if (isExtract) handlePlayExtract(e, config.id);
                  else if (isTransform) handlePlayTransform(e, config.id);
                  else if (isTool) handlePlayTool(e, config.id);
                };

                return (
                  <React.Fragment key={`${configType}-${config.id}`}>
                    <TableRow
                      key={`${configType}-${config.id}`}
                      className="hover:bg-secondary"
                    // Consider adding onClick={() => handleRowClick(config)} if needed
                    >
                      <TableCell className="w-[60px]">
                        {isTool && (() => {
                          const tool = config as Tool;
                          const allIntegrationIds = new Set<string>();

                          if (tool.integrationIds) {
                            tool.integrationIds.forEach(id => allIntegrationIds.add(id));
                          }

                          if (tool.steps) {
                            tool.steps.forEach((step: any) => {
                              if (step.integrationId) {
                                allIntegrationIds.add(step.integrationId);
                              }
                            });
                          }

                          const integrationIdsArray = Array.from(allIntegrationIds);

                          return integrationIdsArray.length > 0 ? (
                            <div className="flex items-center justify-center gap-1 flex-shrink-0">
                              {integrationIdsArray.map((integrationId: string) => {
                                const integration = integrations.find(i => i.id === integrationId);
                                if (!integration) return null;
                                const icon = getIntegrationIcon(integration);
                                return icon ? (
                                  <TooltipProvider key={integrationId}>
                                    <Tooltip>
                                      <TooltipTrigger asChild>
                                        <svg
                                          width="14"
                                          height="14"
                                          viewBox="0 0 24 24"
                                          fill={`#${icon.hex}`}
                                          className="flex-shrink-0"
                                        >
                                          <path d={icon.path} />
                                        </svg>
                                      </TooltipTrigger>
                                      <TooltipContent>
                                        <p>{integration.id}</p>
                                      </TooltipContent>
                                    </Tooltip>
                                  </TooltipProvider>
=======
              const configType = (config as any).type;
              const isApi = configType === 'api';
              const isTool = configType === 'tool';

              const handleRunClick = (e: React.MouseEvent) => {
                if (isApi) handlePlay(e, config.id);
                else if (isTool) handlePlayTool(e, config.id);
              };

              return (
                <React.Fragment key={`${configType}-${config.id}`}>
                  <TableRow
                    key={`${configType}-${config.id}`}
                    className="hover:bg-secondary"
                  // Consider adding onClick={() => handleRowClick(config)} if needed
                  >
                    <TableCell className="w-[60px]">
                      {isTool && (() => {
                        const tool = config as Tool;
                        const allIntegrationIds = new Set<string>();
                        
                        if (tool.integrationIds) {
                          tool.integrationIds.forEach(id => allIntegrationIds.add(id));
                        }
                        
                        if (tool.steps) {
                          tool.steps.forEach((step: any) => {
                            if (step.integrationId) {
                              allIntegrationIds.add(step.integrationId);
                            }
                          });
                        }
                        
                        const integrationIdsArray = Array.from(allIntegrationIds);
                        
                        return integrationIdsArray.length > 0 ? (
                          <div className="flex items-center justify-center gap-1 flex-shrink-0">
                            {integrationIdsArray.map((integrationId: string) => {
                              const integration = integrations.find(i => i.id === integrationId);
                              if (!integration) return null;
                              const icon = getIntegrationIcon(integration);
                              return icon ? (
                                <TooltipProvider key={integrationId}>
                                  <Tooltip>
                                    <TooltipTrigger asChild>
                                      <svg
                                        width="14"
                                        height="14"
                                        viewBox="0 0 24 24"
                                        fill={`#${icon.hex}`}
                                        className="flex-shrink-0"
                                      >
                                        <path d={icon.path} />
                                      </svg>
                                    </TooltipTrigger>
                                    <TooltipContent>
                                      <p>{integration.id}</p>
                                    </TooltipContent>
                                  </Tooltip>
                                </TooltipProvider>
                              ) : (
                                <TooltipProvider key={integrationId}>
                                  <Tooltip>
                                    <TooltipTrigger asChild>
                                      <Globe className="h-3.5 w-3.5 flex-shrink-0 text-muted-foreground" />
                                    </TooltipTrigger>
                                    <TooltipContent>
                                      <p>{integration.id}</p>
                                    </TooltipContent>
                                  </Tooltip>
                                </TooltipProvider>
                              );
                            })}
                          </div>
                        ) : null;
                      })()}
                    </TableCell>
                    <TableCell className="font-medium max-w-[200px] truncate relative group">
                      <div className="flex items-center space-x-1">
                        <span className="truncate">{config.id}</span>
                        <TooltipProvider>
                          <Tooltip>
                            <TooltipTrigger asChild>
                              <Button
                                variant="ghost"
                                size="icon"
                                className="h-6 w-6 opacity-0 group-hover:opacity-100 transition-opacity"
                                onClick={(e) => handleCopyId(e, config.id)}
                              >
                                {copiedId === config.id ? (
                                  <Check className="h-3.5 w-3.5 text-green-500" />
                                ) : (
                                  <Copy className="h-3.5 w-3.5" />
                                )}
                              </Button>
                            </TooltipTrigger>
                            <TooltipContent side="top">
                              <p>{copiedId === config.id ? "Copied!" : "Copy ID"}</p>
                            </TooltipContent>
                          </Tooltip>
                        </TooltipProvider>
                      </div>
                    </TableCell>
                    <TableCell className="max-w-[300px] truncate relative group">
                      <div className="flex items-center space-x-1">
                        <span className="truncate">{config.instruction}</span>
                        <TooltipProvider>
                          <Tooltip>
                            <TooltipTrigger asChild>
                              <Button
                                variant="ghost"
                                size="icon"
                                className="h-6 w-6 opacity-0 group-hover:opacity-100 transition-opacity"
                                onClick={(e) => handleCopyDetails(e, config.instruction || '')}
                              >
                                {copiedDetails === config.instruction ? (
                                  <Check className="h-3.5 w-3.5 text-green-500" />
>>>>>>> ff7b4cfd
                                ) : (
                                  <TooltipProvider key={integrationId}>
                                    <Tooltip>
                                      <TooltipTrigger asChild>
                                        <Globe className="h-3.5 w-3.5 flex-shrink-0 text-muted-foreground" />
                                      </TooltipTrigger>
                                      <TooltipContent>
                                        <p>{integration.id}</p>
                                      </TooltipContent>
                                    </Tooltip>
                                  </TooltipProvider>
                                );
                              })}
                            </div>
                          ) : null;
                        })()}
                      </TableCell>
                      <TableCell className="font-medium max-w-[200px] truncate relative group">
                        <div className="flex items-center space-x-1">
                          <span className="truncate">{config.id}</span>
                          <TooltipProvider>
                            <Tooltip>
                              <TooltipTrigger asChild>
                                <Button
                                  variant="ghost"
                                  size="icon"
                                  className="h-6 w-6 opacity-0 group-hover:opacity-100 transition-opacity"
                                  onClick={(e) => handleCopyId(e, config.id)}
                                >
                                  {copiedId === config.id ? (
                                    <Check className="h-3.5 w-3.5 text-green-500" />
                                  ) : (
                                    <Copy className="h-3.5 w-3.5" />
                                  )}
                                </Button>
                              </TooltipTrigger>
                              <TooltipContent side="top">
                                <p>{copiedId === config.id ? "Copied!" : "Copy ID"}</p>
                              </TooltipContent>
                            </Tooltip>
                          </TooltipProvider>
                        </div>
                      </TableCell>
                      <TableCell className="max-w-[300px] truncate relative group">
                        <div className="flex items-center space-x-1">
                          <span className="truncate">{config.instruction}</span>
                          <TooltipProvider>
                            <Tooltip>
                              <TooltipTrigger asChild>
                                <Button
                                  variant="ghost"
                                  size="icon"
                                  className="h-6 w-6 opacity-0 group-hover:opacity-100 transition-opacity"
                                  onClick={(e) => handleCopyDetails(e, config.instruction || '')}
                                >
                                  {copiedDetails === config.instruction ? (
                                    <Check className="h-3.5 w-3.5 text-green-500" />
                                  ) : (
                                    <Copy className="h-3.5 w-3.5" />
                                  )}
                                </Button>
                              </TooltipTrigger>
                              <TooltipContent side="top">
                                <p>{copiedDetails === config.instruction ? "Copied!" : "Copy details"}</p>
                              </TooltipContent>
                            </Tooltip>
                          </TooltipProvider>
                        </div>
                      </TableCell>
                      <TableCell className="w-[150px]">
                        {config.updatedAt ? new Date(config.updatedAt).toLocaleDateString() : (config.createdAt ? new Date(config.createdAt).toLocaleDateString() : '')}
                      </TableCell>
                      <TableCell className="w-[100px]">
                        <div className="flex justify-end gap-2">
                          <Button
                            variant="default"
                            size="sm"
                            onClick={handleRunClick}
                            className="gap-2"
                          >
                            {isTool ? <Hammer className="h-4 w-4" /> : <Play className="h-4 w-4" />}
                            Run
                          </Button>
                          {isTool && (
                            <Button
                              variant="outline"
                              size="sm"
                              onClick={(e) => handleScheduleClick(e, config.id)}
                              className="gap-2"
                            >
                              <Calendar className="h-4 w-4" />
                              Schedules
                            </Button>
                          )}
                          <TooltipProvider>
                            {/* Common Actions */}
                            {isApi && (
                              <Tooltip>
                                <TooltipTrigger asChild>
                                  <Button
                                    variant="ghost"
                                    size="icon"
                                    onClick={(e) => handleViewLogs(e, config.id)}
                                  >
                                    <History className="h-4 w-4" />
                                  </Button>
                                </TooltipTrigger>
                                <TooltipContent>
                                  <p>View Run History</p>
                                </TooltipContent>
                              </Tooltip>
                            )}

                            {isApi && (
                              <Tooltip>
                                <TooltipTrigger asChild>
                                  <Button
                                    variant="ghost"
                                    size="icon"
                                    onClick={(e) => handleEdit(e, config.id)}
                                  >
                                    <Settings className="h-4 w-4" />
                                  </Button>
                                </TooltipTrigger>
                                <TooltipContent>
                                  <p>Edit Configuration</p>
                                </TooltipContent>
                              </Tooltip>
                            )}

                            {/* Delete Action (Available for all types) */}
                            <Tooltip>
                              <TooltipTrigger asChild>
                                <Button
                                  variant="ghost"
                                  size="icon"
                                  onClick={(e) => {
                                    e.stopPropagation();
                                    setConfigToDelete(config);
                                  }}
                                >
                                  <Trash2 className="h-4 w-4" />
                                </Button>
                              </TooltipTrigger>
                              <TooltipContent>
                                <p>Delete {isApi ? 'Configuration' : isExtract ? 'Configuration' : isTransform ? 'Transform' : 'Tool'}</p>
                              </TooltipContent>
                            </Tooltip>
<<<<<<< HEAD
                          </TooltipProvider>
                        </div>
=======
                          )}

                          {/* Delete Action (Available for all types) */}
                          <Tooltip>
                            <TooltipTrigger asChild>
                              <Button
                                variant="ghost"
                                size="icon"
                                onClick={(e) => {
                                  e.stopPropagation();
                                  setConfigToDelete(config);
                                }}
                              >
                                <Trash2 className="h-4 w-4" />
                              </Button>
                            </TooltipTrigger>
                            <TooltipContent>
                              <p>Delete {isApi ? 'Configuration' : 'Tool'}</p>
                            </TooltipContent>
                          </Tooltip>
                        </TooltipProvider>
                      </div>
                    </TableCell>
                  </TableRow>

                  {/* Expanded Details Row */}
                  {expandedToolId === config.id && (
                    <TableRow>
                      <TableCell colSpan={5} className="p-0">
                        <ToolSchedulesList toolId={config.id} />
>>>>>>> ff7b4cfd
                      </TableCell>
                    </TableRow>

                    {/* Expanded Details Row */}
                    {expandedToolId === config.id && (
                      <TableRow>
                        <TableCell colSpan={5} className="p-0">
                          <ToolSchedulesList toolId={config.id} />
                        </TableCell>
                      </TableRow>
                    )}
                  </React.Fragment>
                );
              })
            )}
          </TableBody>
        </Table>
      </div>
      <div className="flex items-center justify-center space-x-2 py-4">
        <Button
          variant="outline"
          onClick={() => setPage(p => Math.max(0, p - 1))}
          disabled={page === 0}
        >
          Previous
        </Button>
        <div className="text-sm">
          Page {page + 1} of {totalPages}
        </div>
        <Button
          variant="outline"
          onClick={() => setPage(p => Math.min(totalPages - 1, p + 1))}
          disabled={page >= totalPages - 1}
        >
          Next
        </Button>
      </div>

      <AlertDialog open={!!configToDelete} onOpenChange={(open) => !open && setConfigToDelete(null)}>
        <AlertDialogContent>
          <AlertDialogHeader>
            <AlertDialogTitle>Are you sure?</AlertDialogTitle>
            <AlertDialogDescription>
              This will permanently delete this configuration. This action cannot be undone.
            </AlertDialogDescription>
          </AlertDialogHeader>
          <AlertDialogFooter>
            <AlertDialogCancel>Cancel</AlertDialogCancel>
            <AlertDialogAction onClick={handleDelete}>Delete</AlertDialogAction>
          </AlertDialogFooter>
        </AlertDialogContent>
      </AlertDialog>
    </div>
  );
};

export default ConfigTable;<|MERGE_RESOLUTION|>--- conflicted
+++ resolved
@@ -34,14 +34,8 @@
 import { Tooltip, TooltipContent, TooltipProvider, TooltipTrigger } from "@/src/components/ui/tooltip";
 import EmptyStateActions from '@/src/components/utils/EmptyStateActions';
 import { loadFromCache, saveToCache } from '@/src/lib/cache-utils';
-<<<<<<< HEAD
-import { getIntegrationIcon as getIntegrationIconName } from '@/src/lib/general-utils';
-import { ApiConfig, ExtractConfig, Integration, SuperglueClient, Workflow as Tool, TransformConfig } from '@superglue/client';
-import { Calendar, Check, Copy, Filter, Globe, Hammer, History, Loader2, Play, Plus, RotateCw, Search, Settings, Trash2, Zap } from "lucide-react";
-=======
 import { ApiConfig, Integration, SuperglueClient, Workflow as Tool } from '@superglue/client';
 import { Calendar, Check, Copy, Filter, Globe, Hammer, History, Loader2, Play, Plus, RotateCw, Search, Settings, Trash2 } from "lucide-react";
->>>>>>> ff7b4cfd
 import { useRouter } from 'next/navigation';
 import React from 'react';
 import type { SimpleIcon } from 'simple-icons';
@@ -410,19 +404,14 @@
               </TableRow>
             ) : (
               configs.map((config) => {
-<<<<<<< HEAD
-                const configType = (config as any).type;
-                const isApi = configType === 'api';
-                const isExtract = configType === 'extract';
-                const isTransform = configType === 'transform';
-                const isTool = configType === 'tool';
-
-                const handleRunClick = (e: React.MouseEvent) => {
-                  if (isApi) handlePlay(e, config.id);
-                  else if (isExtract) handlePlayExtract(e, config.id);
-                  else if (isTransform) handlePlayTransform(e, config.id);
-                  else if (isTool) handlePlayTool(e, config.id);
-                };
+              const configType = (config as any).type;
+              const isApi = configType === 'api';
+              const isTool = configType === 'tool';
+
+              const handleRunClick = (e: React.MouseEvent) => {
+                if (isApi) handlePlay(e, config.id);
+                else if (isTool) handlePlayTool(e, config.id);
+              };
 
                 return (
                   <React.Fragment key={`${configType}-${config.id}`}>
@@ -475,125 +464,6 @@
                                       </TooltipContent>
                                     </Tooltip>
                                   </TooltipProvider>
-=======
-              const configType = (config as any).type;
-              const isApi = configType === 'api';
-              const isTool = configType === 'tool';
-
-              const handleRunClick = (e: React.MouseEvent) => {
-                if (isApi) handlePlay(e, config.id);
-                else if (isTool) handlePlayTool(e, config.id);
-              };
-
-              return (
-                <React.Fragment key={`${configType}-${config.id}`}>
-                  <TableRow
-                    key={`${configType}-${config.id}`}
-                    className="hover:bg-secondary"
-                  // Consider adding onClick={() => handleRowClick(config)} if needed
-                  >
-                    <TableCell className="w-[60px]">
-                      {isTool && (() => {
-                        const tool = config as Tool;
-                        const allIntegrationIds = new Set<string>();
-                        
-                        if (tool.integrationIds) {
-                          tool.integrationIds.forEach(id => allIntegrationIds.add(id));
-                        }
-                        
-                        if (tool.steps) {
-                          tool.steps.forEach((step: any) => {
-                            if (step.integrationId) {
-                              allIntegrationIds.add(step.integrationId);
-                            }
-                          });
-                        }
-                        
-                        const integrationIdsArray = Array.from(allIntegrationIds);
-                        
-                        return integrationIdsArray.length > 0 ? (
-                          <div className="flex items-center justify-center gap-1 flex-shrink-0">
-                            {integrationIdsArray.map((integrationId: string) => {
-                              const integration = integrations.find(i => i.id === integrationId);
-                              if (!integration) return null;
-                              const icon = getIntegrationIcon(integration);
-                              return icon ? (
-                                <TooltipProvider key={integrationId}>
-                                  <Tooltip>
-                                    <TooltipTrigger asChild>
-                                      <svg
-                                        width="14"
-                                        height="14"
-                                        viewBox="0 0 24 24"
-                                        fill={`#${icon.hex}`}
-                                        className="flex-shrink-0"
-                                      >
-                                        <path d={icon.path} />
-                                      </svg>
-                                    </TooltipTrigger>
-                                    <TooltipContent>
-                                      <p>{integration.id}</p>
-                                    </TooltipContent>
-                                  </Tooltip>
-                                </TooltipProvider>
-                              ) : (
-                                <TooltipProvider key={integrationId}>
-                                  <Tooltip>
-                                    <TooltipTrigger asChild>
-                                      <Globe className="h-3.5 w-3.5 flex-shrink-0 text-muted-foreground" />
-                                    </TooltipTrigger>
-                                    <TooltipContent>
-                                      <p>{integration.id}</p>
-                                    </TooltipContent>
-                                  </Tooltip>
-                                </TooltipProvider>
-                              );
-                            })}
-                          </div>
-                        ) : null;
-                      })()}
-                    </TableCell>
-                    <TableCell className="font-medium max-w-[200px] truncate relative group">
-                      <div className="flex items-center space-x-1">
-                        <span className="truncate">{config.id}</span>
-                        <TooltipProvider>
-                          <Tooltip>
-                            <TooltipTrigger asChild>
-                              <Button
-                                variant="ghost"
-                                size="icon"
-                                className="h-6 w-6 opacity-0 group-hover:opacity-100 transition-opacity"
-                                onClick={(e) => handleCopyId(e, config.id)}
-                              >
-                                {copiedId === config.id ? (
-                                  <Check className="h-3.5 w-3.5 text-green-500" />
-                                ) : (
-                                  <Copy className="h-3.5 w-3.5" />
-                                )}
-                              </Button>
-                            </TooltipTrigger>
-                            <TooltipContent side="top">
-                              <p>{copiedId === config.id ? "Copied!" : "Copy ID"}</p>
-                            </TooltipContent>
-                          </Tooltip>
-                        </TooltipProvider>
-                      </div>
-                    </TableCell>
-                    <TableCell className="max-w-[300px] truncate relative group">
-                      <div className="flex items-center space-x-1">
-                        <span className="truncate">{config.instruction}</span>
-                        <TooltipProvider>
-                          <Tooltip>
-                            <TooltipTrigger asChild>
-                              <Button
-                                variant="ghost"
-                                size="icon"
-                                className="h-6 w-6 opacity-0 group-hover:opacity-100 transition-opacity"
-                                onClick={(e) => handleCopyDetails(e, config.instruction || '')}
-                              >
-                                {copiedDetails === config.instruction ? (
-                                  <Check className="h-3.5 w-3.5 text-green-500" />
->>>>>>> ff7b4cfd
                                 ) : (
                                   <TooltipProvider key={integrationId}>
                                     <Tooltip>
@@ -724,30 +594,6 @@
                               </Tooltip>
                             )}
 
-                            {/* Delete Action (Available for all types) */}
-                            <Tooltip>
-                              <TooltipTrigger asChild>
-                                <Button
-                                  variant="ghost"
-                                  size="icon"
-                                  onClick={(e) => {
-                                    e.stopPropagation();
-                                    setConfigToDelete(config);
-                                  }}
-                                >
-                                  <Trash2 className="h-4 w-4" />
-                                </Button>
-                              </TooltipTrigger>
-                              <TooltipContent>
-                                <p>Delete {isApi ? 'Configuration' : isExtract ? 'Configuration' : isTransform ? 'Transform' : 'Tool'}</p>
-                              </TooltipContent>
-                            </Tooltip>
-<<<<<<< HEAD
-                          </TooltipProvider>
-                        </div>
-=======
-                          )}
-
                           {/* Delete Action (Available for all types) */}
                           <Tooltip>
                             <TooltipTrigger asChild>
@@ -770,15 +616,6 @@
                       </div>
                     </TableCell>
                   </TableRow>
-
-                  {/* Expanded Details Row */}
-                  {expandedToolId === config.id && (
-                    <TableRow>
-                      <TableCell colSpan={5} className="p-0">
-                        <ToolSchedulesList toolId={config.id} />
->>>>>>> ff7b4cfd
-                      </TableCell>
-                    </TableRow>
 
                     {/* Expanded Details Row */}
                     {expandedToolId === config.id && (
