import { useConfig } from '@/src/app/config-context';
import { useIntegrations } from '@/src/app/integrations-context';
import { getAuthBadge } from '@/src/app/integrations/page';
import { IntegrationForm } from '@/src/components/integrations/IntegrationForm';
import { useToast } from '@/src/hooks/use-toast';
import { needsUIToTriggerDocFetch } from '@/src/lib/client-utils';
import { formatBytes, generateUniqueKey, MAX_TOTAL_FILE_SIZE, sanitizeFileName, type UploadedFileInfo } from '@/src/lib/file-utils';
import { cn, composeUrl, getIntegrationIcon as getIntegrationIconName, getSimpleIcon, inputErrorStyles } from '@/src/lib/utils';
import { Integration, IntegrationInput, SuperglueClient, UpsertMode, Workflow } from '@superglue/client';
import { integrationOptions } from "@superglue/shared";
import { waitForIntegrationProcessing } from '@superglue/shared/utils';
import { ArrowRight, Check, Clock, Globe, Key, Loader2, Pencil, Plus, X } from 'lucide-react';
import { useRouter, useSearchParams } from 'next/navigation';
import 'prismjs/components/prism-json';
import { useEffect, useMemo, useRef, useState } from 'react';
import { Button } from '../ui/button';
import { Input } from '../ui/input';
import { Label } from '../ui/label';
import { Switch } from '../ui/switch';
import { Textarea } from '../ui/textarea';
import { DocStatus } from '../utils/DocStatusSpinner';
import { HelpTooltip } from '../utils/HelpTooltip';
import { StepIndicator, WORKFLOW_CREATE_STEPS } from '../utils/StepIndicator';
import { WorkflowCreateSuccess } from './WorkflowCreateSuccess';
import { PayloadSpotlight } from './WorkflowMiniStepCards';
import WorkflowPlayground, { WorkflowPlaygroundHandle } from './WorkflowPlayground';

type WorkflowCreateStep = 'integrations' | 'prompt' | 'review' | 'success';

interface WorkflowCreateStepperProps {
  onComplete?: () => void;
}

class ExtendedSuperglueClient extends SuperglueClient {
  async generateInstructions(integrations: IntegrationInput[]): Promise<string[]> {
    const response = await fetch(`${this['endpoint']}/graphql`, {
      method: 'POST',
      headers: {
        'Content-Type': 'application/json',
        'Authorization': `Bearer ${this['apiKey']}`
      },
      body: JSON.stringify({
        query: `
          query GenerateInstructions($integrations: [IntegrationInput!]!) {
            generateInstructions(integrations: $integrations)
          }
        `,
        variables: { integrations }
      })
    });
    const result = await response.json();
    return result.data.generateInstructions;
  }
}

export function WorkflowCreateStepper({ onComplete }: WorkflowCreateStepperProps) {
  const [step, setStep] = useState<WorkflowCreateStep>('integrations');
  const [isBuilding, setIsBuilding] = useState(false);
  const [isSaving, setIsSaving] = useState(false);
  const [isExecuting, setIsExecuting] = useState(false);
  const [isStopping, setIsStopping] = useState(false);
  const { toast } = useToast();
  const router = useRouter();
  const searchParams = useSearchParams();
  const superglueConfig = useConfig();
  const playgroundRef = useRef<WorkflowPlaygroundHandle>(null);

  const { integrations, pendingDocIds, loading, setPendingDocIds, refreshIntegrations } = useIntegrations();
  const preselectedIntegrationId = searchParams.get('integration');
  const [instruction, setInstruction] = useState('');
  const [payload, setPayload] = useState('{}');
  const [currentWorkflow, setCurrentWorkflow] = useState<Workflow | null>(null);

  const [isGeneratingSuggestions, setIsGeneratingSuggestions] = useState(false);
  const [suggestions, setSuggestions] = useState<string[]>([]);
  const [selfHealingEnabled, setSelfHealingEnabled] = useState(true);
  const [shouldStopExecution, setShouldStopExecution] = useState(false);

  // File upload state
  const [uploadedFiles, setUploadedFiles] = useState<UploadedFileInfo[]>([]);
  const [totalFileSize, setTotalFileSize] = useState(0);
  const [isProcessingFiles, setIsProcessingFiles] = useState(false);
  const [filePayloads, setFilePayloads] = useState<Record<string, any>>({});

  const [selectedIntegrationIds, setSelectedIntegrationIds] = useState<string[]>(() => {
    return preselectedIntegrationId && integrations.some(i => i.id === preselectedIntegrationId)
      ? [preselectedIntegrationId]
      : [];
  });

  const [integrationSearch, setIntegrationSearch] = useState('');
  const [showIntegrationForm, setShowIntegrationForm] = useState(false);
  const [integrationFormEdit, setIntegrationFormEdit] = useState<Integration | null>(null);

  const [validationErrors, setValidationErrors] = useState<Record<string, boolean>>({});

  const client = useMemo(() => new ExtendedSuperglueClient({
    endpoint: superglueConfig.superglueEndpoint,
    apiKey: superglueConfig.superglueApiKey,
  }), [superglueConfig.superglueEndpoint, superglueConfig.superglueApiKey]);

  const { waitForIntegrationReady } = useMemo(() => ({
    waitForIntegrationReady: (integrationIds: string[]) => {
      const clientAdapter = {
        getIntegration: (id: string) => client.getIntegration(id)
      };
      return waitForIntegrationProcessing(clientAdapter, integrationIds);
    }
  }), [client]);


  useEffect(() => {
    if (preselectedIntegrationId && integrations.length > 0 && selectedIntegrationIds.length === 0) {
      if (integrations.some(i => i.id === preselectedIntegrationId)) {
        setSelectedIntegrationIds([preselectedIntegrationId]);
      }
    }
  }, [preselectedIntegrationId, integrations, selectedIntegrationIds.length]);


  useEffect(() => {
    if (step === 'prompt') {
      setCurrentWorkflow(null);
    }

    if (step !== 'prompt') {
      setValidationErrors({});
    }
  }, [step]);

<<<<<<< HEAD

  const integrationOptions = [
    { value: "manual", label: "Custom API", icon: "default" },
    ...Object.entries(integrationTemplates).map(([key, integration]) => ({
      value: key,
      label: key.charAt(0).toUpperCase() + key.slice(1),
      icon: integration.icon || "default"
    }))
  ];

=======
  const highlightJson = (code: string) => {
    return Prism.highlight(code, Prism.languages.json, 'json');
  };
>>>>>>> f14f8aee

  const hasDocumentation = (integration: Integration) => {
    // Check if integration has documentation URL and is not pending
    return !!(integration.documentationUrl?.trim() && !pendingDocIds.has(integration.id));
  };

  const handleIntegrationFormSave = async (integration: Integration): Promise<Integration | null> => {
    // Close form immediately
    setShowIntegrationForm(false);
    setIntegrationFormEdit(null);

    try {
      const mode = integrationFormEdit ? UpsertMode.UPDATE : UpsertMode.CREATE;
      const savedIntegration = await client.upsertIntegration(integration.id, integration, mode);
      const willTriggerDocFetch = needsUIToTriggerDocFetch(savedIntegration, integrationFormEdit);

      if (willTriggerDocFetch) {
        setPendingDocIds(prev => new Set([...prev, savedIntegration.id]));

        waitForIntegrationReady([savedIntegration.id]).then(() => {
          setPendingDocIds(prev => new Set([...prev].filter(id => id !== savedIntegration.id)));
        }).catch((error) => {
          console.error('Error waiting for docs:', error);
          setPendingDocIds(prev => new Set([...prev].filter(id => id !== savedIntegration.id)));
        });
      }

      setSelectedIntegrationIds(ids => {
        const newIds = ids.filter(id => id !== (integrationFormEdit?.id || integration.id));
        newIds.push(savedIntegration.id);
        return newIds;
      });

      await refreshIntegrations();

      return savedIntegration;
    } catch (error) {
      console.error('Error saving integration:', error);
      toast({
        title: 'Error Saving Integration',
        description: error instanceof Error ? error.message : 'Failed to save integration',
        variant: 'destructive',
      });
      return null;
    }
  };

  const handleIntegrationFormCancel = () => {
    setShowIntegrationForm(false);
    setIntegrationFormEdit(null);
  };

  const handleSaveWorkflow = async (workflow: Workflow) => {
    try {
      setIsSaving(true);
      const currentWorkflowState = playgroundRef.current?.getCurrentWorkflow();
      const workflowToSave = currentWorkflowState || workflow;

      const saved = await client.upsertWorkflow(workflowToSave.id, workflowToSave as any);
      if (!saved) throw new Error('Failed to save workflow');

      toast({
        title: 'Workflow saved',
        description: `"${saved.id}" saved successfully`
      });

      setCurrentWorkflow(saved);
      setStep('success');
    } catch (e: any) {
      toast({
        title: 'Error saving workflow',
        description: e.message || 'Unknown error',
        variant: 'destructive'
      });
      throw e;
    } finally {
      setIsSaving(false);
    }
  };

  const handleExecuteWorkflow = async () => {
    try {
      setIsExecuting(true);
      setShouldStopExecution(false);
      setIsStopping(false);
      await playgroundRef.current?.executeWorkflow({ selfHealing: selfHealingEnabled });
    } finally {
      setIsExecuting(false);
      setIsStopping(false);
    }
  };

  const handleStopExecution = () => {
    setShouldStopExecution(true);
    setIsStopping(true);
    toast({
      title: "Stopping workflow",
      description: "Workflow will stop after the current step completes",
    });
  };

  const handleNext = async () => {
    const steps: WorkflowCreateStep[] = ['integrations', 'prompt', 'review', 'success'];
    const currentIndex = steps.indexOf(step);

    if (step === 'integrations') {

      if (selectedIntegrationIds.length > 0) {
        setIsGeneratingSuggestions(true);
        try {
          await handleGenerateInstructions();
        } finally {
          setIsGeneratingSuggestions(false);
        }
      }
      setStep(steps[currentIndex + 1]);
    } else if (step === 'prompt') {
      const errors: Record<string, boolean> = {};
      if (!instruction.trim()) errors.instruction = true;
      try {
        JSON.parse(payload || '{}');
      } catch {
        errors.payload = true;
      }

      setValidationErrors(errors);

      if (Object.keys(errors).length > 0) {
        toast({
          title: 'Validation Error',
          description: 'Please fix the errors below before continuing.',
          variant: 'destructive',
        });
        return;
      }
      setIsBuilding(true);
      try {
        const parsedPayload = JSON.parse(payload || '{}');
        const effectivePayload = { ...parsedPayload, ...filePayloads };
        const response = await client.buildWorkflow({
          instruction: instruction,
          payload: effectivePayload,
          integrationIds: selectedIntegrationIds,
          save: false
        });
        if (!response) {
          throw new Error('Failed to build workflow');
        }
        setCurrentWorkflow(response);
        setStep(steps[currentIndex + 1]);
      } catch (error: any) {
        console.error('Error building workflow:', error);
        toast({
          title: 'Error Building Workflow',
          description: error.message,
          variant: 'destructive',
        });
      } finally {
        setIsBuilding(false);
      }
    } else if (step === 'success') {
      if (onComplete) {
        onComplete();
      } else {
        router.push('/');
      }
    }
  };

  const handleBack = () => {
    const steps: WorkflowCreateStep[] = ['integrations', 'prompt', 'review', 'success'];
    const currentIndex = steps.indexOf(step);
    if (step === 'integrations') {
      router.push('/configs');
      return;
    }

    if (currentIndex > 0) {
      setStep(steps[currentIndex - 1]);
    }
  };

  const handleClose = () => {
    if (onComplete) {
      onComplete();
    } else {
      router.push('/'); // Default redirect
    }
  };

  const toIntegrationInput = (i: Integration): IntegrationInput => ({
    id: i.id,
    urlHost: i.urlHost,
    urlPath: i.urlPath,
    documentationUrl: i.documentationUrl,
    documentation: i.documentation,
    credentials: i.credentials,
  });

  const handleGenerateInstructions = async () => {
    if (selectedIntegrationIds.length === 0) {
      return;
    }
    setIsGeneratingSuggestions(true);
    try {
      const selectedIntegrationInputs = selectedIntegrationIds
        .map(id => integrations.find(i => i.id === id))
        .filter(Boolean)
        .map(toIntegrationInput);
      const suggestionsText = await client.generateInstructions(selectedIntegrationInputs);
      const suggestionsArray = suggestionsText.filter(s => s.trim());
      setSuggestions(suggestionsArray);
    } catch (error: any) {
      toast({
        title: 'Error Generating Suggestions',
        description: error.message,
        variant: 'destructive',
      });
    } finally {
      setIsGeneratingSuggestions(false);
    }
  };

  const handleFilesUpload = async (files: File[]) => {
    setIsProcessingFiles(true);

    try {
      // Check total size limit
      const newSize = files.reduce((sum, f) => sum + f.size, 0);
      if (totalFileSize + newSize > MAX_TOTAL_FILE_SIZE) {
        toast({
          title: 'Size limit exceeded',
          description: `Total file size cannot exceed ${formatBytes(MAX_TOTAL_FILE_SIZE)}`,
          variant: 'destructive'
        });
        return;
      }

      const existingKeys = Object.keys(filePayloads);
      const newFiles: UploadedFileInfo[] = [];

      for (const file of files) {
        try {
          // Generate unique key
          const baseKey = sanitizeFileName(file.name);
          const key = generateUniqueKey(baseKey, [...existingKeys, ...newFiles.map(f => f.key)]);

          const fileInfo: UploadedFileInfo = {
            name: file.name,
            size: file.size,
            key,
            status: 'processing'
          };
          newFiles.push(fileInfo);
          setUploadedFiles(prev => [...prev, fileInfo]);

          const extractResult = await client.extract({
            file: file
          });

          if (!extractResult.success) {
            throw new Error(extractResult.error || 'Failed to extract data');
          }
          const parsedData = extractResult.data;
          setFilePayloads(prev => ({ ...prev, [key]: parsedData }));
          existingKeys.push(key);

          setUploadedFiles(prev => prev.map(f =>
            f.key === key ? { ...f, status: 'ready' } : f
          ));

        } catch (error: any) {
          // Update file status with error
          const fileInfo = newFiles.find(f => f.name === file.name);
          if (fileInfo) {
            setUploadedFiles(prev => prev.map(f =>
              f.key === fileInfo.key
                ? { ...f, status: 'error', error: error.message }
                : f
            ));
          }

          toast({
            title: 'File processing failed',
            description: `Failed to parse ${file.name}: ${error.message}`,
            variant: 'destructive'
          });
        }
      }
      setTotalFileSize(prev => prev + newSize);

    } finally {
      setIsProcessingFiles(false);
    }
  };

  const handleFileRemove = (key: string) => {
    // Find the file to remove
    const fileToRemove = uploadedFiles.find(f => f.key === key);
    if (!fileToRemove) return;

    // Update file payloads map
    setFilePayloads(prev => {
      const copy = { ...prev };
      delete copy[key];
      return copy;
    });

    // Update files list and total size
    setUploadedFiles(prev => prev.filter(f => f.key !== key));
    setTotalFileSize(prev => Math.max(0, prev - fileToRemove.size));
  };

  return (
    <div className="flex-1 flex flex-col h-full p-6">
      <div className="flex-none mb-4">
        <div className="flex flex-col lg:flex-row items-center justify-between gap-4 mb-4">
          <h1 className="text-2xl font-semibold">
            {step === 'success' ? 'Workflow Created!' : 'Create New Workflow'}
          </h1>
          <div className="flex items-center gap-2">
            <Button
              variant="outline"
              className="bg-gradient-to-r from-blue-500/10 to-purple-500/10 border border-blue-200/50 hover:border-blue-300/50 text-blue-600 hover:text-blue-700 text-sm px-4 py-1 h-8 rounded-full animate-pulse shrink-0"
              onClick={() => window.open('https://cal.com/superglue/onboarding', '_blank')}
            >
              ✨ Get help from our team
            </Button>
            <Button variant="ghost" size="icon" className="shrink-0" onClick={handleClose}>
              <X className="h-4 w-4" />
            </Button>
          </div>
        </div>
        <StepIndicator currentStep={step} steps={WORKFLOW_CREATE_STEPS} />
      </div>

      <div className="flex-1 overflow-hidden flex flex-col">
        <div className="overflow-y-auto px-1 min-h-0">
          {step === 'integrations' && (
            <div className="space-y-4">
              <div className="mb-4 flex items-center justify-between gap-4">
                <h3 className="font-medium">
                  Select one or more integrations to use in your workflow. You can add new integrations as needed.
                </h3>
                <Button variant="outline" size="sm" className="h-9 shrink-0" onClick={() => setShowIntegrationForm(true)}>
                  <Plus className="mr-2 h-4 w-4" /> Add Integration
                </Button>
              </div>
              <div className="overflow-y-auto">
                {loading ? (
                  <div className="h-full bg-background" />
                ) : integrations.length === 0 ? (
                  <div className="h-[320px] flex items-center justify-center bg-background">
                    <p className="text-sm text-muted-foreground italic">
                      No integrations added yet. Define the APIs or data sources your workflow will use.
                    </p>
                  </div>
                ) : (
                  <div className="gap-2 flex flex-col">
                    <div className="flex items-center justify-between py-2 pr-4 text-sm font-medium text-foreground border-b gap-4">
                      <Input
                        placeholder="Search integrations..."
                        value={integrationSearch}
                        onChange={e => setIntegrationSearch(e.target.value)}
                        className="h-8 text-sm flex-1"
                      />
                      <div className="flex items-center gap-2">
                        {(() => {
                          const filteredIntegrations = integrations.filter(sys =>
                            integrationSearch === '' ||
                            sys.id.toLowerCase().includes(integrationSearch.toLowerCase()) ||
                            sys.urlHost.toLowerCase().includes(integrationSearch.toLowerCase()) ||
                            sys.urlPath.toLowerCase().includes(integrationSearch.toLowerCase())
                          );
                          const filteredIds = filteredIntegrations.map(i => i.id);
                          const selectedCount = filteredIds.filter(id => selectedIntegrationIds.includes(id)).length;
                          const allSelected = filteredIds.length > 0 && selectedCount === filteredIds.length;

                          return (
                            <span className="text-xs text-muted-foreground">
                              {allSelected || selectedCount > 0 ? 'Unselect all' : 'Select all'}
                            </span>
                          );
                        })()}
                        <button
                          className={cn(
                            "h-5 w-5 rounded border-2 transition-all duration-200 flex items-center justify-center",
                            (() => {
                              const filteredIntegrations = integrations.filter(sys =>
                                integrationSearch === '' ||
                                sys.id.toLowerCase().includes(integrationSearch.toLowerCase()) ||
                                sys.urlHost.toLowerCase().includes(integrationSearch.toLowerCase()) ||
                                sys.urlPath.toLowerCase().includes(integrationSearch.toLowerCase())
                              );
                              const filteredIds = filteredIntegrations.map(i => i.id);
                              const selectedCount = filteredIds.filter(id => selectedIntegrationIds.includes(id)).length;
                              const allSelected = filteredIds.length > 0 && selectedCount === filteredIds.length;
                              const someSelected = selectedCount > 0 && selectedCount < filteredIds.length;

                              if (allSelected || someSelected) {
                                return "bg-primary border-primary";
                              }
                              return "bg-background border-input hover:border-primary/50";
                            })()
                          )}
                          onClick={() => {
                            const filteredIntegrations = integrations.filter(sys =>
                              integrationSearch === '' ||
                              sys.id.toLowerCase().includes(integrationSearch.toLowerCase()) ||
                              sys.urlHost.toLowerCase().includes(integrationSearch.toLowerCase()) ||
                              sys.urlPath.toLowerCase().includes(integrationSearch.toLowerCase())
                            );
                            const filteredIds = filteredIntegrations.map(i => i.id);
                            const selectedCount = filteredIds.filter(id => selectedIntegrationIds.includes(id)).length;
                            const allSelected = filteredIds.length > 0 && selectedCount === filteredIds.length;

                            if (allSelected || selectedCount > 0) {
                              setSelectedIntegrationIds(ids => ids.filter(id => !filteredIds.includes(id)));
                            } else {
                              setSelectedIntegrationIds(ids => [...new Set([...ids, ...filteredIds])]);
                            }
                          }}
                        >
                          {(() => {
                            const filteredIntegrations = integrations.filter(sys =>
                              integrationSearch === '' ||
                              sys.id.toLowerCase().includes(integrationSearch.toLowerCase()) ||
                              sys.urlHost.toLowerCase().includes(integrationSearch.toLowerCase()) ||
                              sys.urlPath.toLowerCase().includes(integrationSearch.toLowerCase())
                            );
                            const filteredIds = filteredIntegrations.map(i => i.id);
                            const selectedCount = filteredIds.filter(id => selectedIntegrationIds.includes(id)).length;
                            const allSelected = filteredIds.length > 0 && selectedCount === filteredIds.length;
                            const someSelected = selectedCount > 0 && selectedCount < filteredIds.length;

                            if (allSelected) {
                              return <Check className="h-3 w-3 text-primary-foreground" />;
                            } else if (someSelected) {
                              return <div className="h-0.5 w-2.5 bg-primary-foreground" />;
                            }
                            return null;
                          })()}
                        </button>
                      </div>
                    </div>
                    {selectedIntegrationIds.length === 0 && integrations.length > 0 && (
                      <div>
                        <div className="text-xs text-muted-foreground flex items-center gap-1.5 bg-muted/50 py-2 px-4 rounded-md">
                          <svg width="12" height="12" viewBox="0 0 24 24" fill="none" stroke="currentColor" strokeWidth="2" strokeLinecap="round" strokeLinejoin="round">
                            <circle cx="12" cy="12" r="10" />
                            <path d="M12 16v-4" />
                            <path d="M12 8h.01" />
                          </svg>
                          No integrations selected - you can create transform-only workflows or add integrations for API calls
                        </div>
                      </div>
                    )}
                    {(() => {
                      const filteredIntegrations = integrations.filter(sys =>
                        integrationSearch === '' ||
                        sys.id.toLowerCase().includes(integrationSearch.toLowerCase()) ||
                        sys.urlHost.toLowerCase().includes(integrationSearch.toLowerCase()) ||
                        sys.urlPath.toLowerCase().includes(integrationSearch.toLowerCase())
                      );

                      return (
                        <>
                          {filteredIntegrations.map(sys => {
                            const selected = selectedIntegrationIds.includes(sys.id);
                            return (
                              <div
                                key={sys.id}
                                className={cn(
                                  "flex items-center justify-between rounded-md px-4 py-3 transition-all duration-200 cursor-pointer",
                                  selected
                                    ? "bg-primary/10 dark:bg-primary/40 border border-primary/50 dark:border-primary/60 hover:bg-primary/15 dark:hover:bg-primary/25"
                                    : "bg-background border border-transparent hover:bg-accent/50 hover:border-border"
                                )}
                                onClick={() => {
                                  if (selected) {
                                    setSelectedIntegrationIds(ids => ids.filter(i => i !== sys.id));
                                  } else {
                                    setSelectedIntegrationIds(ids => [...ids, sys.id]);
                                  }
                                }}
                              >
                                <div className="flex items-center gap-3 flex-1 min-w-0">
                                  {(() => {
                                    const iconName = getIntegrationIconName(sys);
                                    const icon = iconName ? getSimpleIcon(iconName) : null;
                                    return icon ? (
                                      <svg
                                        width="20"
                                        height="20"
                                        viewBox="0 0 24 24"
                                        fill={`#${icon.hex}`}
                                        className="flex-shrink-0"
                                      >
                                        <path d={icon.path} />
                                      </svg>
                                    ) : (
                                      <Globe className="h-5 w-5 flex-shrink-0 text-foreground" />
                                    );
                                  })()}
                                  <div className="flex flex-col min-w-0">
                                    <span className="font-medium truncate max-w-[200px]">{sys.id}</span>
                                    <span className="text-xs text-muted-foreground truncate max-w-[240px]">
                                      {composeUrl(sys.urlHost, sys.urlPath)}
                                    </span>
                                  </div>
                                  <div className="flex flex-col items-center gap-2">
                                    <div className="flex items-center gap-2">
                                      <DocStatus
                                        pending={pendingDocIds.has(sys.id)}
                                        hasDocumentation={hasDocumentation(sys)}
                                      />
                                      {(() => {
                                        const badge = getAuthBadge(sys);
                                        const colorClasses = {
                                          blue: 'text-blue-800 dark:text-blue-300 bg-blue-500/10',
                                          amber: 'text-amber-800 dark:text-amber-300 bg-amber-500/10',
                                          green: 'text-green-800 dark:text-green-300 bg-green-500/10'
                                        };

                                        return (
                                          <span className={`text-xs ${colorClasses[badge.color]} px-2 py-0.5 rounded flex items-center gap-1`}>
                                            {badge.icon === 'clock' ? <Clock className="h-3 w-3" /> : <Key className="h-3 w-3" />}
                                            {badge.label}
                                          </span>
                                        );
                                      })()}
                                    </div>
                                  </div>
                                </div>
                                <div className="flex gap-2 items-center">
                                  <Button
                                    variant="ghost"
                                    size="icon"
                                    className="h-8 w-8 text-foreground hover:text-foreground disabled:opacity-50 disabled:cursor-not-allowed"
                                    onClick={e => {
                                      e.stopPropagation();
                                      setIntegrationFormEdit(sys);
                                      setShowIntegrationForm(true);
                                    }}
                                    disabled={pendingDocIds.has(sys.id)}
                                    title={pendingDocIds.has(sys.id) ? "Documentation is being processed" : "Edit integration"}
                                  >
                                    <Pencil className="h-4 w-4" />
                                  </Button>
                                  <button
                                    className={cn(
                                      "h-5 w-5 rounded border-2 transition-all duration-200 flex items-center justify-center",
                                      selected
                                        ? "bg-primary border-primary"
                                        : "bg-background border-input hover:border-primary/50"
                                    )}
                                    onClick={(e) => {
                                      e.stopPropagation();
                                      if (selected) {
                                        setSelectedIntegrationIds(ids => ids.filter(i => i !== sys.id));
                                      } else {
                                        setSelectedIntegrationIds(ids => [...ids, sys.id]);
                                      }
                                    }}
                                  >
                                    {selected && <Check className="h-3 w-3 text-primary-foreground" />}
                                  </button>
                                </div>
                              </div>
                            );
                          })}

                          {filteredIntegrations.length === 0 && integrationSearch.trim() !== '' && (
                            <div
                              className="flex items-center justify-between rounded-md px-4 py-3 transition-all duration-200 cursor-pointer bg-background border border-dashed border-muted-foreground/30 hover:bg-accent/50 hover:border-muted-foreground/50"
                              onClick={() => setShowIntegrationForm(true)}
                            >
                              <div className="flex items-center gap-3 flex-1 min-w-0">
                                <div className="h-5 w-5 flex-shrink-0 rounded-full border-2 border-dashed border-muted-foreground/50 flex items-center justify-center">
                                  <Plus className="h-3 w-3 text-muted-foreground" />
                                </div>
                                <div className="flex flex-col min-w-0">
                                  <span className="font-medium text-muted-foreground">
                                    Create "{integrationSearch}" integration
                                  </span>
                                  <span className="text-xs text-muted-foreground">
                                    Add a new integration for this API
                                  </span>
                                </div>
                              </div>
                              <div className="flex gap-2 items-center">
                                <Button
                                  variant="ghost"
                                  size="icon"
                                  className="h-8 w-8 text-muted-foreground hover:text-foreground"
                                  onClick={e => {
                                    e.stopPropagation();
                                    setShowIntegrationForm(true);
                                  }}
                                  title="Create new integration"
                                >
                                  <Plus className="h-4 w-4" />
                                </Button>
                              </div>
                            </div>
                          )}
                        </>
                      );
                    })()}
                  </div>
                )}
              </div>
              {showIntegrationForm && (
                <div className="fixed inset-0 z-50 flex items-center justify-center bg-black/70">
                  <div className="bg-background rounded-xl max-w-2xl w-full p-0">
                    <IntegrationForm
                      modal={true}
                      integration={integrationFormEdit || undefined}
                      onSave={handleIntegrationFormSave}
                      onCancel={handleIntegrationFormCancel}
                      integrationOptions={integrationOptions}
                      getSimpleIcon={getSimpleIcon}
                    />
                  </div>
                </div>
              )}
            </div>
          )}

          {step === 'prompt' && (
            <div className="space-y-4">
              <div className="space-y-2">
                <Label htmlFor="instruction">Workflow Instruction*</Label>
                <HelpTooltip text="Describe what you want this workflow to achieve using the integrations you defined. Be specific!" />
                <div className="relative">
                  <Textarea
                    id="instruction"
                    value={instruction}
                    onChange={(e) => {
                      setInstruction(e.target.value);
                      if (e.target.value.trim()) {
                        setValidationErrors(prev => ({ ...prev, instruction: false }));
                      }
                    }}
                    placeholder="e.g., 'Fetch customer details from CRM using the input email, then get their recent orders from productApi.'"
                    className={cn("min-h-64", validationErrors.instruction && inputErrorStyles)}
                  />
                  {suggestions.length > 0 && !instruction && (
                    <div className="absolute bottom-0 p-3 pointer-events-none w-full">
                      <div className="flex gap-2 overflow-x-auto whitespace-nowrap w-full pointer-events-auto">
                        {suggestions.map((suggestion, index) => (
                          <Button
                            key={index}
                            variant="outline"
                            className="text-sm py-2 px-4 h-auto font-normal bg-background/80 hover:bg-accent hover:text-accent-foreground transition-colors flex items-center gap-2 pointer-events-auto"
                            onClick={() => setInstruction(suggestion)}
                          >
                            <ArrowRight className="h-3 w-3" />
                            {suggestion}
                          </Button>
                        ))}
                      </div>
                    </div>
                  )}
                </div>
                {validationErrors.instruction && (
                  <p className="text-sm text-destructive mt-1">Workflow instruction is required</p>
                )}
              </div>

              {isGeneratingSuggestions && (
                <div className="flex items-center justify-center py-4">
                  <Loader2 className="h-6 w-6 animate-spin text-muted-foreground" />
                </div>
              )}

              <div className="space-y-1">
                <Label htmlFor="payload">Initial Payload (Optional)</Label>
                <HelpTooltip text="Provide the initial payload for the workflow. Uploaded files (CSV, JSON, XML, Excel) will be automatically parsed and merged with the manual payload when the workflow executes." />
                <div className={cn(
                  validationErrors.payload && "ring-2 ring-destructive ring-offset-2"
                )}>
                  <PayloadSpotlight
                    payloadText={payload}
                    inputSchema={null}
                    onChange={(code) => {
                      setPayload(code);
                      try {
                        JSON.parse(code || '{}');
                        setValidationErrors(prev => ({ ...prev, payload: false }));
                      } catch (e) {
                        setValidationErrors(prev => ({ ...prev, payload: true }));
                      }
                    }}
                    onInputSchemaChange={() => { }}
                    readOnly={false}
                    onFilesUpload={handleFilesUpload}
                    uploadedFiles={uploadedFiles}
                    onFileRemove={handleFileRemove}
                    isProcessingFiles={isProcessingFiles}
                    totalFileSize={totalFileSize}
                  />
                </div>
                {validationErrors.payload && (
                  <p className="text-xs text-destructive mt-1">Invalid JSON format</p>
                )}
              </div>
            </div>
          )}
          {step === 'review' && currentWorkflow && (
            <div className="w-full">
              <WorkflowPlayground
                ref={playgroundRef}
                embedded={true}
                initialWorkflow={currentWorkflow}
                initialPayload={payload}
                initialInstruction={instruction}
                integrations={integrations}
                onSave={handleSaveWorkflow}
                onInstructionEdit={() => setStep('prompt')}
                selfHealingEnabled={selfHealingEnabled}
                onSelfHealingChange={setSelfHealingEnabled}
                shouldStopExecution={shouldStopExecution}
                onStopExecution={handleStopExecution}
                uploadedFiles={uploadedFiles}
                onFilesUpload={handleFilesUpload}
                onFileRemove={handleFileRemove}
                isProcessingFiles={isProcessingFiles}
                totalFileSize={totalFileSize}
                filePayloads={filePayloads}
                headerActions={(
                  <div className="flex items-center gap-2">
                    <div className="flex items-center gap-2 mr-2">
                      <Label htmlFor="wcs-selfHealing" className="text-xs flex items-center gap-1">
                        <span>Self-healing</span>
                      </Label>
                      <div className="flex items-center">
                        <Switch
                          id="wcs-selfHealing"
                          className="custom-switch"
                          checked={selfHealingEnabled}
                          onCheckedChange={setSelfHealingEnabled}
                        />
                        <div className="ml-1 flex items-center">
                          <HelpTooltip text="Enable self-healing during execution. Slower, but can auto-fix failures in workflow steps and transformation code." />
                        </div>
                      </div>
                    </div>
                    {isExecuting ? (
                      <Button
                        variant="destructive"
                        onClick={handleStopExecution}
                        disabled={isSaving || isStopping}
                        className="h-9 px-4"
                      >
                        {isStopping ? "Stopping..." : "Stop Execution"}
                      </Button>
                    ) : (
                      <Button
                        variant="success"
                        onClick={handleExecuteWorkflow}
                        disabled={isSaving || isExecuting}
                        className="h-9 px-4"
                      >
                        Test Workflow
                      </Button>
                    )}
                    <Button
                      variant="default"
                      onClick={() => playgroundRef.current?.saveWorkflow()}
                      disabled={isSaving}
                      className="h-9 px-5 shadow-md border border-primary/40"
                    >
                      {isSaving ? "Saving..." : "Save & Complete"}
                    </Button>
                  </div>
                )}
              />
            </div>
          )}
          {step === 'success' && currentWorkflow && (
            <div className="space-y-4">
              <p className="text-lg font-medium">
                Workflow{' '}
                <span className="font-mono text-base bg-muted px-2 py-0.5 rounded">
                  {currentWorkflow.id}
                </span>{' '}
                created successfully!
              </p>
              <p>
                You can now use this workflow ID in the "Workflows" page or call it via the API/SDK.
              </p>
              <WorkflowCreateSuccess
                currentWorkflow={currentWorkflow}
                credentials={
                  Object.values(integrations).reduce((acc, sys: any) => {
                    return {
                      ...acc,
                      ...Object.entries(sys.credentials || {}).reduce(
                        (obj, [name, value]) => ({ ...obj, [`${sys.id}_${name}`]: value }),
                        {}
                      ),
                    };
                  }, {})
                }
                payload={(() => {
                  try {
                    return JSON.parse(payload || '{}');
                  } catch {
                    return {};
                  }
                })()}
              />
              <div className="flex gap-2 mt-6">
                <Button variant="outline" onClick={() => router.push(`/workflows/${currentWorkflow.id}`)}>
                  Go to Workflow
                </Button>
                <Button variant="outline" onClick={() => router.push('/')}>
                  View All Workflows
                </Button>
              </div>
            </div>
          )}
        </div>
      </div>

      <div className="flex-none mt-4 pt-4 border-t flex justify-between items-center">
        <Button
          variant="outline"
          onClick={handleBack}
          disabled={
            (step === 'integrations' && showIntegrationForm) ||
            isBuilding || isSaving
          }
        >
          Back
        </Button>
        <div className="flex gap-2">
          {step !== 'review' && step !== 'success' && (
            <Button
              onClick={handleNext}
              disabled={
                isBuilding ||
                isSaving ||
                isGeneratingSuggestions
              }
            >
              {isBuilding ? <><Loader2 className="mr-2 h-4 w-4 animate-spin" /> Building...</> :
                isSaving ? <><Loader2 className="mr-2 h-4 w-4 animate-spin" /> Saving...</> :
                  isGeneratingSuggestions ? <><Loader2 className="mr-2 h-4 w-4 animate-spin" /> Generating...</> :
                    'Next'}
            </Button>
          )}
        </div>
      </div>
    </div>
  );
}<|MERGE_RESOLUTION|>--- conflicted
+++ resolved
@@ -7,10 +7,11 @@
 import { formatBytes, generateUniqueKey, MAX_TOTAL_FILE_SIZE, sanitizeFileName, type UploadedFileInfo } from '@/src/lib/file-utils';
 import { cn, composeUrl, getIntegrationIcon as getIntegrationIconName, getSimpleIcon, inputErrorStyles } from '@/src/lib/utils';
 import { Integration, IntegrationInput, SuperglueClient, UpsertMode, Workflow } from '@superglue/client';
-import { integrationOptions } from "@superglue/shared";
+import { integrationOptions as integrationTemplates } from "@superglue/shared";
 import { waitForIntegrationProcessing } from '@superglue/shared/utils';
 import { ArrowRight, Check, Clock, Globe, Key, Loader2, Pencil, Plus, X } from 'lucide-react';
 import { useRouter, useSearchParams } from 'next/navigation';
+import Prism from 'prismjs';
 import 'prismjs/components/prism-json';
 import { useEffect, useMemo, useRef, useState } from 'react';
 import { Button } from '../ui/button';
@@ -128,7 +129,6 @@
     }
   }, [step]);
 
-<<<<<<< HEAD
 
   const integrationOptions = [
     { value: "manual", label: "Custom API", icon: "default" },
@@ -139,19 +139,15 @@
     }))
   ];
 
-=======
   const highlightJson = (code: string) => {
     return Prism.highlight(code, Prism.languages.json, 'json');
   };
->>>>>>> f14f8aee
 
   const hasDocumentation = (integration: Integration) => {
-    // Check if integration has documentation URL and is not pending
     return !!(integration.documentationUrl?.trim() && !pendingDocIds.has(integration.id));
   };
 
   const handleIntegrationFormSave = async (integration: Integration): Promise<Integration | null> => {
-    // Close form immediately
     setShowIntegrationForm(false);
     setIntegrationFormEdit(null);
 
