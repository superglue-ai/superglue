--- conflicted
+++ resolved
@@ -1,15 +1,3 @@
-<<<<<<< HEAD
-import { Tabs, TabsList, TabsTrigger } from '@/src/components/ui/tabs';
-import { DownloadButton } from '@superglue/web/src/components/tools/shared/download-button';
-import { isEmptyData } from '@/src/lib/general-utils';
-import { Loader2, OctagonX, X } from 'lucide-react';
-import { useState } from 'react';
-import { JsonCodeEditor } from '../../../editors/JsonCodeEditor';
-import { useDataProcessor } from '../../hooks/use-data-processor';
-import { useExecution } from '../../context';
-import { CopyButton } from '../../shared/CopyButton';
-import { isAbortError } from '@/src/lib/general-utils';
-=======
 import { Tabs, TabsList, TabsTrigger } from "@/src/components/ui/tabs";
 import { DownloadButton } from "@/src/components/ui/download-button";
 import { isEmptyData } from "@/src/lib/general-utils";
@@ -20,7 +8,6 @@
 import { useExecution } from "../../context";
 import { CopyButton } from "../../shared/CopyButton";
 import { isAbortError } from "@/src/lib/general-utils";
->>>>>>> 79bbb449
 
 interface StepResultTabProps {
   step: any;
