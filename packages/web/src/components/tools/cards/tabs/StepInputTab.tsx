<<<<<<< HEAD
import { useMonacoTheme } from '@superglue/web/src/hooks/use-monaco-theme';
import { useResizable } from '@/src/hooks/use-resizable';
import { cn } from '@/src/lib/general-utils';
import Editor from '@monaco-editor/react';
import type * as Monaco from 'monaco-editor';
import { useCallback, useMemo, useRef, useState } from 'react';
import { TemplateChip } from '../../templates/TemplateChip';
import { useTemplatePreview } from '../../hooks/use-template-preview';
import { useDataProcessor } from '../../hooks/use-data-processor';
import { useToolConfig, useExecution } from '../../context';
import { CopyButton } from '../../shared/CopyButton';
import { DownloadButton } from '@superglue/web/src/components/tools/shared/download-button';
import { Loader2 } from 'lucide-react';

const PLACEHOLDER_VALUE = '';
=======
import { useMonacoTheme } from "@superglue/web/src/hooks/use-monaco-theme";
import { useResizable } from "@/src/hooks/use-resizable";
import { cn } from "@/src/lib/general-utils";
import Editor from "@monaco-editor/react";
import type * as Monaco from "monaco-editor";
import { useCallback, useMemo, useRef, useState } from "react";
import { TemplateChip } from "../../templates/TemplateChip";
import { useTemplatePreview } from "../../hooks/use-template-preview";
import { useDataProcessor } from "../../hooks/use-data-processor";
import { useToolConfig, useExecution } from "../../context";
import { CopyButton } from "../../shared/CopyButton";
import { DownloadButton } from "@/src/components/ui/download-button";
import { Loader2 } from "lucide-react";

const PLACEHOLDER_VALUE = "";
>>>>>>> 79bbb449
const CURRENT_ITEM_KEY = '"currentItem"';
const CHIP_LINE_NUMBER = 2;

interface ChipPosition {
  top: number;
  left: number;
}

interface StepInputTabProps {
  step: any;
  stepIndex: number;
  onEdit?: (stepId: string, updatedStep: any, isUserInitiated?: boolean) => void;
  isActive?: boolean;
}

export function StepInputTab({ step, stepIndex, onEdit, isActive = true }: StepInputTabProps) {
  const { getStepConfig } = useToolConfig();
  const { canExecuteStep, sourceDataVersion, getStepInput, getStepTemplateData } = useExecution();
  const canExecute = canExecuteStep(stepIndex);
  const stepInput = getStepInput(step.id);
  const { sourceData } = getStepTemplateData(step.id);

  const { theme, onMount } = useMonacoTheme();
  const { height, resizeHandleProps } = useResizable({
    minHeight: 200,
    maxHeight: 800,
    initialHeight: 400,
  });

  const editorRef = useRef<Monaco.editor.IStandaloneCodeEditor | null>(null);
  const containerRef = useRef<HTMLDivElement | null>(null);
  const [chipPosition, setChipPosition] = useState<ChipPosition | null>(null);

  const currentItemExpression = step.loopSelector || "(sourceData) => sourceData";
  const cannotExecuteYet = stepIndex > 0 && !canExecute;
  const templateString = currentItemExpression.startsWith("<<")
    ? currentItemExpression
    : `<<${currentItemExpression}>>`;

  const { previewValue, previewError, isEvaluating, hasResult } = useTemplatePreview(
    currentItemExpression,
    sourceData,
    {
      enabled: isActive && canExecute && !!stepInput,
      debounceMs: 300,
      stepId: step.id,
      sourceDataVersion,
    },
  );

  const inputProcessor = useDataProcessor(stepInput, isActive);

  const displayData = useMemo(() => {
    if (!isActive || cannotExecuteYet) {
      return `{\n  ${CURRENT_ITEM_KEY}: ${PLACEHOLDER_VALUE}\n}`;
    }
    const previewStr = inputProcessor.preview?.displayString || "{}";
    if (!previewStr.startsWith("{")) {
      return `{\n  ${CURRENT_ITEM_KEY}: ${PLACEHOLDER_VALUE},\n  "sourceData": ${previewStr}\n}`;
    }
    const inner = previewStr.slice(1).trimStart();
    if (inner.length <= 1) {
      return `{\n  ${CURRENT_ITEM_KEY}: ${PLACEHOLDER_VALUE}\n}`;
    }
    return `{\n  ${CURRENT_ITEM_KEY}: ${PLACEHOLDER_VALUE},\n  ${inner.slice(0, -1)}\n}`;
  }, [isActive, cannotExecuteYet, inputProcessor.preview?.displayString]);

  const computeChipPosition = useCallback((): ChipPosition | null => {
    const editor = editorRef.current;
    if (!editor || !containerRef.current) return null;

    const model = editor.getModel();
    if (!model) return null;

    const lineContent = model.getLineContent(CHIP_LINE_NUMBER);
    const colonIndex = lineContent.indexOf(":");
    if (colonIndex < 0) return null;

    const coords = editor.getScrolledVisiblePosition({
      lineNumber: CHIP_LINE_NUMBER,
      column: colonIndex + 2,
    });
    const editorHeight = parseInt(height);

    if (!coords || coords.top < -10 || coords.top >= editorHeight - 10) {
      return null;
    }
    return { top: coords.top, left: coords.left + 2 };
  }, [height]);

  const updateChipPosition = useCallback(() => {
    setChipPosition(computeChipPosition());
  }, [computeChipPosition]);

  const handleEditorMount = useCallback(
    (editor: Monaco.editor.IStandaloneCodeEditor) => {
      editorRef.current = editor;
      onMount(editor);
      setTimeout(updateChipPosition, 50);
      editor.onDidScrollChange(() => requestAnimationFrame(updateChipPosition));
      editor.onDidLayoutChange(() => requestAnimationFrame(updateChipPosition));
    },
    [onMount, updateChipPosition],
  );

  const handleUpdate = useCallback(
    (newTemplate: string) => {
      const expression = newTemplate.replace(/^<<|>>$/g, "");
      const latestStep = getStepConfig(step.id);
      if (latestStep) {
        onEdit?.(step.id, { ...latestStep, loopSelector: expression }, true);
      }
    },
    [onEdit, step.id, getStepConfig],
  );

  return (
    <div>
      <div className={cn("relative rounded-lg border shadow-sm bg-muted/30")} ref={containerRef}>
        {cannotExecuteYet && (
          <div className="absolute inset-0 flex items-center justify-center z-[5] pointer-events-none bg-muted/5 backdrop-blur-[2px]">
            <div className="flex flex-col items-center justify-center py-8 text-muted-foreground">
              <div className="text-xs mb-1">No data yet</div>
              <p className="text-[10px]">Data selector will evaluate after previous step runs</p>
            </div>
          </div>
        )}

        <div className="absolute top-1 right-1 z-10 mr-5 flex items-center gap-1">
          {(isEvaluating || inputProcessor.isComputingPreview) && (
            <Loader2 className="h-4 w-4 animate-spin text-muted-foreground" />
          )}
          <CopyButton text={displayData} />
          <DownloadButton data={stepInput} filename="step_input.json" />
        </div>

        <div {...resizeHandleProps} />

        <div className={cn("overflow-hidden relative cursor-not-allowed")} style={{ height }}>
          {chipPosition && (
            <div
              className="absolute z-20 bg-muted rounded-sm flex items-center"
              style={{
                top: chipPosition.top,
                left: chipPosition.left,
                height: "18px",
                pointerEvents: "auto",
              }}
            >
              <TemplateChip
                template={templateString}
                evaluatedValue={previewValue}
                error={previewError ?? undefined}
                hasResult={hasResult}
                isEvaluating={isEvaluating}
                onUpdate={handleUpdate}
                onDelete={() => {}}
                stepId={step.id}
                loopMode={true}
                hideDelete={true}
                inline={true}
                popoverTitle="Data Selector"
                popoverHelpText="Returns an array → step loops over items. Returns an object → step runs once. currentItem is either the object returned or the current array item."
              />
            </div>
          )}
          <Editor
            height="100%"
            defaultLanguage="json"
            value={displayData}
            onMount={handleEditorMount}
            options={{
              readOnly: true,
              minimap: { enabled: false },
              fontSize: 12,
              lineNumbers: "off",
              glyphMargin: false,
              folding: true,
              lineDecorationsWidth: 0,
              lineNumbersMinChars: 0,
              scrollBeyondLastLine: false,
              wordWrap: "on",
              contextmenu: false,
              renderLineHighlight: "none",
              scrollbar: {
                vertical: "auto",
                horizontal: "auto",
                verticalScrollbarSize: 8,
                horizontalScrollbarSize: 8,
                alwaysConsumeMouseWheel: false,
              },
              overviewRulerLanes: 0,
              hideCursorInOverviewRuler: true,
              overviewRulerBorder: false,
              padding: { top: 12, bottom: 12 },
              quickSuggestions: false,
              parameterHints: { enabled: false },
              codeLens: false,
              links: false,
              colorDecorators: false,
              occurrencesHighlight: "off",
              renderValidationDecorations: "off",
              stickyScroll: { enabled: false },
              automaticLayout: true,
            }}
            theme={theme}
            className="bg-transparent"
          />
        </div>
      </div>
    </div>
  );
}<|MERGE_RESOLUTION|>--- conflicted
+++ resolved
@@ -1,20 +1,3 @@
-<<<<<<< HEAD
-import { useMonacoTheme } from '@superglue/web/src/hooks/use-monaco-theme';
-import { useResizable } from '@/src/hooks/use-resizable';
-import { cn } from '@/src/lib/general-utils';
-import Editor from '@monaco-editor/react';
-import type * as Monaco from 'monaco-editor';
-import { useCallback, useMemo, useRef, useState } from 'react';
-import { TemplateChip } from '../../templates/TemplateChip';
-import { useTemplatePreview } from '../../hooks/use-template-preview';
-import { useDataProcessor } from '../../hooks/use-data-processor';
-import { useToolConfig, useExecution } from '../../context';
-import { CopyButton } from '../../shared/CopyButton';
-import { DownloadButton } from '@superglue/web/src/components/tools/shared/download-button';
-import { Loader2 } from 'lucide-react';
-
-const PLACEHOLDER_VALUE = '';
-=======
 import { useMonacoTheme } from "@superglue/web/src/hooks/use-monaco-theme";
 import { useResizable } from "@/src/hooks/use-resizable";
 import { cn } from "@/src/lib/general-utils";
@@ -30,7 +13,6 @@
 import { Loader2 } from "lucide-react";
 
 const PLACEHOLDER_VALUE = "";
->>>>>>> 79bbb449
 const CURRENT_ITEM_KEY = '"currentItem"';
 const CHIP_LINE_NUMBER = 2;
 
