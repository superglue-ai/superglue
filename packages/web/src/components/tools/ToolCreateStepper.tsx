--- conflicted
+++ resolved
@@ -1,10 +1,7 @@
 import { useConfig } from '@/src/app/config-context';
 import { useIntegrations } from '@/src/app/integrations-context';
 import { useToast } from '@/src/hooks/use-toast';
-<<<<<<< HEAD
-=======
 import { createSuperglueClient } from '@/src/lib/client-utils';
->>>>>>> 2dbefa48
 import { Workflow as Tool } from '@superglue/client';
 import { X } from 'lucide-react';
 import { useRouter } from 'next/navigation';
@@ -12,11 +9,6 @@
 import { Button } from '../ui/button';
 import { ToolBuilder, type BuildContext } from './ToolBuilder';
 import ToolPlayground, { ToolPlaygroundHandle } from './ToolPlayground';
-<<<<<<< HEAD
-import { useConfig } from '@/src/app/config-context';
-import { createSuperglueClient } from '@/src/lib/client-utils';
-=======
->>>>>>> 2dbefa48
 
 type ToolCreateStep = 'build' | 'run' | 'publish';
 type ToolBuilderView = 'integrations' | 'instructions';
