--- conflicted
+++ resolved
@@ -118,17 +118,12 @@
       }
     ];
 
-<<<<<<< HEAD
-    const generateStepConfigResult = await generateStepConfig(0, messages);
-
-=======
     const generateStepConfigResult = await generateStepConfig({
       retryCount: 0,
       messages,
       integration
     });
           
->>>>>>> 3221c75e
     if (!generateStepConfigResult.success || !generateStepConfigResult.config) {
       throw new Error(generateStepConfigResult.error || "No step config generated");
     }
