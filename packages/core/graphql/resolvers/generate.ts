--- conflicted
+++ resolved
@@ -1,16 +1,9 @@
 import { ApiConfig, Integration } from "@superglue/shared";
 import { GraphQLResolveInfo } from "graphql";
-import { getGenerateStepConfigContext } from "../../context/context-builders.js";
-import { GENERATE_STEP_CONFIG_SYSTEM_PROMPT } from "../../context/context-prompts.js";
-import { IntegrationManager } from "../../integrations/integration-manager.js";
-import { LLMMessage } from "../../llm/llm-base-model.js";
 import { executeLLMTool, LLMToolCall } from "../../llm/llm-tool-utils.js";
 import { InstructionGenerationContext } from "../../llm/llm-tools.js";
-import { generateStepConfig } from "../../tools/tool-step-builder.js";
 import { generateWorkingTransform } from "../../tools/tool-transform.js";
-import { logMessage } from "../../utils/logs.js";
 import { telemetryClient } from "../../utils/telemetry.js";
-<<<<<<< HEAD
 import { GraphQLRequestContext, Metadata } from '../types.js';
 import { IntegrationManager } from "../../integrations/integration-manager.js";
 import { getGenerateStepConfigContext } from "../../context/context-builders.js";
@@ -18,9 +11,6 @@
 import { GENERATE_STEP_CONFIG_SYSTEM_PROMPT } from "../../context/context-prompts.js";
 import { logMessage } from "../../utils/logs.js";
 import { generateStepConfig } from "../../tools/tool-step-builder.js";
-=======
-import { Context, Metadata } from '../types.js';
->>>>>>> c6972dd8
 
 interface GenerateStepConfigArgs {
   integrationId?: string;
@@ -186,11 +176,11 @@
 export const generateTransformResolver = async (
   _: any,
   { currentTransform, responseSchema, stepData, errorMessage, instruction }: GenerateTransformArgs,
-  context: Context,
+  context: GraphQLRequestContext,
   info: GraphQLResolveInfo
 ): Promise<{ transformCode: string; data?: any }> => {
   try {
-    const metadata: Metadata = { orgId: context.orgId, runId: crypto.randomUUID() };
+    const metadata: Metadata = { orgId: context.orgId, traceId: context.traceId };
 
     const prompt = (instruction || "Create transformation code.") +
       (currentTransform ? `\nOriginally, we used the following transformation: ${currentTransform}` : "") +
