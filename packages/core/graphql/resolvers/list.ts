--- conflicted
+++ resolved
@@ -37,10 +37,6 @@
   context: Context,
   info: GraphQLResolveInfo
 ) => {
-<<<<<<< HEAD
-  const result = await context.datastore.listRuns(limit, offset, configId);
-=======
-  const result = await context.datastore.listRuns(limit, offset, context.orgId);
->>>>>>> f694498e
+  const result = await context.datastore.listRuns(limit, offset, context.orgId, configId);
   return result;
 };