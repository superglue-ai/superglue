--- conflicted
+++ resolved
@@ -4,13 +4,8 @@
 import { parseFile } from "../../files/index.js";
 import { logMessage } from "../../utils/logs.js";
 import { telemetryClient } from "../../utils/telemetry.js";
-<<<<<<< HEAD
-import { maskCredentials } from "../../utils/helpers.js";
+import { maskCredentials } from '@superglue/shared';
 import { GraphQLRequestContext, Metadata } from '../types.js';
-=======
-import { maskCredentials } from '@superglue/shared';
-import { Context, Metadata } from '../types.js';
->>>>>>> fff39152
 
 export const extractResolver = async (
   _: any,
