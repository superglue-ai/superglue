--- conflicted
+++ resolved
@@ -39,17 +39,9 @@
   args: ExecuteWorkflowArgs,
   context: GraphQLRequestContext,
   info: GraphQLResolveInfo,
-<<<<<<< HEAD
-): Promise<WorkflowResult> => {
+): Promise<GraphQLWorkflowResult> => {
   const startedAt = new Date();
   const metadata: Metadata = { orgId: context.orgId, traceId: context.traceId };
-=======
-): Promise<GraphQLWorkflowResult> => {
-  let runId = crypto.randomUUID();
-  let startedAt = new Date();
-  let metadata: Metadata = { orgId: context.orgId, runId };
-  let workflow: Workflow | undefined;
->>>>>>> 0ad57b19
 
   let workflow: Workflow | undefined;
   try {
@@ -135,14 +127,8 @@
 
     // Notify webhook if configured (fire-and-forget)
     if (args.options?.webhookUrl?.startsWith('http')) {
-<<<<<<< HEAD
-      notifyWebhook(args.options.webhookUrl, runId, context.traceId, result.success, result.data, result.error);
+      notifyWebhook(args.options.webhookUrl, runId, context.traceId, graphqlResult.success, graphqlResult.data, graphqlResult.error);
     } else if(args.options?.webhookUrl?.startsWith('tool:')) {
-=======
-      notifyWebhook(args.options.webhookUrl, runId, graphqlResult.success, graphqlResult.data, graphqlResult.error);
-    }
-    else if(args.options?.webhookUrl?.startsWith('tool:')) {
->>>>>>> 0ad57b19
       const toolId = args.options.webhookUrl.split(':')[1];
       if(toolId == args.input.id) {
         logMessage('warn', "Tool cannot trigger itself", metadata);
