--- conflicted
+++ resolved
@@ -40,20 +40,13 @@
   context: GraphQLRequestContext,
   info: GraphQLResolveInfo,
 ): Promise<GraphQLWorkflowResult> => {
-<<<<<<< HEAD
   // NOTE: Consider making run_id an input argument to create a DB entry at the start
   // and only update the status at the end, rather than creating it after execution
   const runId = crypto.randomUUID();
   const startedAt = new Date();
   const metadata: Metadata = { orgId: context.orgId, traceId: context.traceId };
-=======
-  let runId = crypto.randomUUID();
-  let startedAt = new Date();
-  let metadata: Metadata = { orgId: context.orgId, runId };
+
   let workflow: Tool | undefined;
->>>>>>> c6972dd8
-
-  let workflow: Workflow | undefined;
   try {
     if (args.input.id) {
       workflow = await context.datastore.getWorkflow({ id: args.input.id, orgId: context.orgId });
@@ -281,12 +274,8 @@
   args: BuildWorkflowArgs,
   context: GraphQLRequestContext,
   info: GraphQLResolveInfo,
-<<<<<<< HEAD
-): Promise<Workflow> => {
+): Promise<Tool> => {
   const metadata: Metadata = { orgId: context.orgId, traceId: context.traceId };
-=======
-): Promise<Tool> => {
->>>>>>> c6972dd8
 
   try {
     const { instruction, payload = {}, integrationIds, responseSchema } = args;
