// Removed #!/usr/bin/env node - this is now a module
import { McpServer } from "@modelcontextprotocol/sdk/server/mcp.js";
import { StreamableHTTPServerTransport } from "@modelcontextprotocol/sdk/server/streamableHttp.js";
import {
  CallToolResult,
  isInitializeRequest
} from "@modelcontextprotocol/sdk/types.js";
<<<<<<< HEAD
import { SuperglueClient, WorkflowResult } from '@superglue/client';
=======
import { Integration, SuperglueClient, WorkflowResult } from '@superglue/client';
>>>>>>> 6c7dc75b
import { LogEntry } from "@superglue/shared";
import { getSDKCode } from '@superglue/shared/templates';
import { waitForIntegrationsReady } from '@superglue/shared/utils';
import { randomUUID } from 'crypto';
import { Request, Response } from 'express';
import { z } from 'zod';
import { validateToken } from '../auth/auth.js';
import { logEmitter } from '../utils/logs.js';

// Enums
export const CacheModeEnum = z.enum(["ENABLED", "READONLY", "WRITEONLY", "DISABLED"]);
export const HttpMethodEnum = z.enum(["GET", "POST", "PUT", "DELETE", "PATCH", "HEAD", "OPTIONS"]);
export const AuthTypeEnum = z.enum(["NONE", "HEADER", "QUERY_PARAM", "OAUTH2"]);
export const PaginationTypeEnum = z.enum(["OFFSET_BASED", "PAGE_BASED", "CURSOR_BASED", "DISABLED"]);

// Common Input Types
export const RequestOptionsSchema = z.object({
  cacheMode: CacheModeEnum.optional().describe("Controls how caching is handled for this request"),
  timeout: z.number().int().optional().describe("Request timeout in milliseconds"),
  retries: z.number().int().optional().describe("Number of retry attempts on failure"),
  retryDelay: z.number().int().optional().describe("Delay between retries in milliseconds"),
  webhookUrl: z.string().optional().describe("Optional webhook URL for async notifications"),
}).optional();

export const PaginationInputSchema = z.object({
  type: PaginationTypeEnum.describe("The pagination strategy to use"),
  pageSize: z.string().optional().describe("Number of items per page"),
  cursorPath: z.string().optional().describe("JSONPath to the cursor field in responses (for cursor-based pagination)"),
});

// Transform-related Schemas (restored for completeness)
export const TransformInputSchemaInternal = z.object({
  id: z.string().describe("Unique identifier for the transform"),
  instruction: z.string().describe("Natural language description of the transformation"),
  responseSchema: z.record(z.unknown()).describe("JSONSchema defining the expected output structure"),
  responseMapping: z.string().optional().describe("JSONata expression for mapping input to output"),
  version: z.string().optional().describe("Version identifier for the transform"),
});

export const TransformInputRequestSchema = z.object({
  endpoint: TransformInputSchemaInternal.optional().describe("Complete transform definition (mutually exclusive with id)"),
  id: z.string().optional().describe("Reference to existing transform by ID (mutually exclusive with endpoint)"),
}).refine(data => (data.endpoint && !data.id) || (!data.endpoint && data.id), {
  message: "Either 'endpoint' or 'id' must be provided, but not both for TransformInputRequest.",
});

export const TransformOperationInputSchema = {
  input: TransformInputRequestSchema.describe("Transform definition or reference"),
  data: z.unknown().describe("The JSON data to be transformed"),
  options: RequestOptionsSchema.optional().describe("Optional request configuration (caching, timeouts, etc.)")
};

// Workflow component schemas (these are used by BuildAndRunWorkflowInputSchema)
export const ApiInputSchemaInternal = {
  id: z.string().describe("Unique identifier for the API endpoint"),
  urlHost: z.string().describe("Base URL/hostname for the API including protocol. For https://, use the format: https://<<hostname>>. For postgres, use the format: postgres://<<user>>:<<password>>@<<hostname>>:<<port>>"),
  urlPath: z.string().optional().describe("Path component of the URL. For postgres, use the db name as the path."),
  instruction: z.string().describe("Natural language description of what this API does"),
  queryParams: z.record(z.string()).optional().describe("JSON object containing URL query parameters"),
  method: HttpMethodEnum.optional().describe("HTTP method to use"),
  headers: z.record(z.string()).optional().describe("JSON object containing HTTP headers"),
  body: z.string().optional().describe("Request body as string"),
  documentationUrl: z.string().optional().describe("URL to API documentation"),
  responseSchema: z.record(z.unknown()).optional().describe("JSONSchema defining expected response structure"),
  responseMapping: z.string().optional().describe("JSONata expression for response transformation"),
  authentication: AuthTypeEnum.optional().describe("Authentication method required"),
  pagination: PaginationInputSchema.optional().describe("Pagination configuration if supported"),
  dataPath: z.string().optional().describe("JSONPath to extract data from response"),
  version: z.string().optional().describe("Version identifier for the API config"),
};

export const ExecutionStepInputSchemaInternal = {
  id: z.string().describe("Unique identifier for the execution step"),
  apiConfig: z.object(ApiInputSchemaInternal).describe("API configuration for this step"),
  executionMode: z.enum(["DIRECT", "LOOP"]).optional().describe("How to execute this step (DIRECT or LOOP)"),
  loopSelector: z.string().optional().describe("JSONata expression to select items for looping"),
  loopMaxIters: z.number().int().optional().describe("Maximum number of loop iterations"),
  inputMapping: z.string().optional().describe("JSONata expression to map workflow data to step input"),
  responseMapping: z.string().optional().describe("JSONata expression to transform step output"),
};


export const CreateIntegrationInputSchema = {
  id: z.string().describe("A unique identifier for the new integration."),
  name: z.string().optional().describe("Human-readable name for the integration."),
  urlHost: z.string().optional().describe("Base URL/hostname for the API including protocol."),
  documentationUrl: z.string().optional().describe("URL to the API documentation."),
  documentation: z.string().optional().describe("API documentation content, if provided directly."),
  credentials: z.record(z.string()).optional().describe("Credentials for accessing the integration."),
};

// Workflow structure schemas (for validation)
export const WorkflowInputSchema = z.object({
  steps: z.array(z.object(ExecutionStepInputSchemaInternal)).describe("Array of execution steps that make up the workflow"),
  integrationIds: z.array(z.string()).optional().describe("Array of integration IDs used by this workflow"),
  inputSchema: z.record(z.unknown()).optional().describe("JSONSchema defining the expected input structure"),
  responseSchema: z.record(z.unknown()).optional().describe("JSONSchema defining the expected output structure"),
  finalTransform: z.string().optional().describe("JSONata expression to transform final workflow output"),
  instruction: z.string().optional().describe("Natural language description of what this workflow does"),
  version: z.string().optional().describe("Version identifier for the workflow"),
  createdAt: z.string().optional().describe("ISO timestamp when workflow was created"),
  updatedAt: z.string().optional().describe("ISO timestamp when workflow was last updated"),
});

export const SaveWorkflowInputSchema = {
  id: z.string().describe("Unique identifier for the workflow to save"),
  workflow: WorkflowInputSchema.describe("Workflow configuration object without the id field. This should be the 'workflow_ready_to_save' object from build_and_run result."),
};

// MCP Tool Input Schemas (workflow-centric)
export const BuildAndRunWorkflowInputSchema = {
  instruction: z.string().describe("Natural language instruction to build a new workflow from scratch."),
  integrations: z.array(z.string()).describe("Array of integration IDs to use in the workflow."),
  payload: z.any().optional().describe("JSON payload for the workflow execution."),
  credentials: z.record(z.string()).optional().describe("Additional credentials that will be merged with integration credentials."),
  responseSchema: z.any().optional().describe("JSONSchema for the expected output structure.")
};

export const ListWorkflowsInputSchema = {
  limit: z.number().int().optional().default(10).describe("Number of workflows to return (default: 10)"),
  offset: z.number().int().optional().default(0).describe("Offset for pagination (default: 0)"),
};

export const GetWorkflowInputSchema = {
  id: z.string().describe("The ID of the workflow to retrieve"),
};

export const ExecuteWorkflowInputSchema = {
  id: z.string().describe("The ID of the workflow to execute"),
  payload: z.any().optional().describe("JSON payload to pass to the workflow"),
  credentials: z.record(z.string()).optional().describe("Additional credentials that will be merged with integration credentials."),
  options: RequestOptionsSchema.optional().describe("Optional request configuration"),
};

export const GenerateCodeInputSchema = {
  workflowId: z.string().describe("The ID of the workflow to generate code for"),
  language: z.enum(["typescript", "python", "go"]).describe("Programming language for the generated code"),
};

export const FindRelevantIntegrationsInputSchema = {
  instruction: z.string().optional().describe("The natural language instruction to find relevant integrations for. If not provided, returns all available integrations."),
};

export const ListIntegrationsInputSchema = {
  limit: z.number().int().optional().default(10).describe("Number of integrations to return (default: 10)"),
  offset: z.number().int().optional().default(0).describe("Offset for pagination (default: 0)"),
};



// --- Tool Definitions ---
// Map tool names to their Zod schemas and GraphQL details
// This remains largely the same, but SuperglueClient will be created with the passed graphqlEndpoint

const createClient = (apiKey: string) => {
  const endpoint = process.env.GRAPHQL_ENDPOINT;

  return new SuperglueClient({
    endpoint,
    apiKey,
  });
};

// Helper function to generate SDK code for a workflow
const generateSDKCode = async (client: SuperglueClient, workflowId: string) => {
  const endpoint = process.env.GRAPHQL_ENDPOINT || "https://graphql.superglue.ai";

  try {
    const workflow = await client.getWorkflow(workflowId);

    const generatePlaceholders = (schema: any) => {
      if (!schema || !schema.properties) return { payload: {}, credentials: {} };

      const payload: any = {};
      const credentials: any = {};

      if (schema.properties.payload && schema.properties.payload.properties) {
        Object.entries(schema.properties.payload.properties).forEach(([key, prop]: [string, any]) => {
          payload[key] = prop.type === 'string' ? `"example_${key}"` :
            prop.type === 'number' ? 123 :
              prop.type === 'boolean' ? true :
                prop.type === 'array' ? [] : {};
        });
      }

      if (schema.properties.credentials && schema.properties.credentials.properties) {
        Object.entries(schema.properties.credentials.properties).forEach(([key, prop]: [string, any]) => {
          credentials[key] = prop.type === 'string' ? `"example_${key}"` :
            prop.type === 'number' ? 123 :
              prop.type === 'boolean' ? true :
                prop.type === 'array' ? [] : {};
        });
      }

      return { payload, credentials };
    };

    const inputSchema = workflow.inputSchema ?
      (typeof workflow.inputSchema === 'string' ? JSON.parse(workflow.inputSchema) : workflow.inputSchema) :
      null;

    const { payload, credentials } = generatePlaceholders(inputSchema);

    return getSDKCode({
      apiKey: process.env.SUPERGLUE_API_KEY || 'YOUR_API_KEY',
      endpoint: endpoint,
      workflowId: workflowId,
      payload,
      credentials,
    });

  } catch (error) {
    console.warn(`Failed to generate SDK code for workflow ${workflowId}:`, error);
    return null;
  }
};

// Add validation helpers
const validateWorkflowExecution = (args: any) => {
  const errors: string[] = [];

  if (!args.id) {
    errors.push("Workflow ID is required. Use superglue_list_available_workflows to find valid IDs.");
  }

  if (args.credentials && typeof args.credentials !== 'object') {
    errors.push("Credentials must be an object. E.g. { 'apiKey': '1234567890' }");
  }

  return errors;
};

const validateWorkflowBuilding = (args: any) => {
  const errors: string[] = [];

  if (!args.instruction || args.instruction.length < 10) {
    errors.push("Instruction must be detailed (minimum 10 characters). Describe what the workflow should do, what integrations it connects to, and expected inputs/outputs.");
  }

  if (!args.integrations || !Array.isArray(args.integrations) || args.integrations.length === 0) {
    errors.push("integrations array is required with at least one integration ID.");
  }

  // Validate each integration is a string
  if (args.integrations) {
    for (const integration of args.integrations) {
      if (typeof integration !== 'string') {
        errors.push("Each integration must be a string ID. Use 'superglue_find_relevant_integrations' to discover available integration IDs.");
      }
    }
  }

  if (args.credentials && typeof args.credentials !== 'object') {
    errors.push("Credentials must be an object. E.g. { 'apiKey': '1234567890' }");
  }

  return errors;
};

// Utility function to recursively remove null and undefined values from objects
const removeNullUndefined = (obj: any): any => {
  if (obj === null || obj === undefined) return undefined;
  if (Array.isArray(obj)) {
    const cleaned = obj.map(removeNullUndefined).filter(item => item !== undefined && item !== null);
    return cleaned.length > 0 ? cleaned : undefined;
  }
  if (typeof obj === 'object') {
    const cleaned: any = {};
    Object.entries(obj).forEach(([key, value]) => {
      const cleanedValue = removeNullUndefined(value);
      if (cleanedValue !== undefined && cleanedValue !== null) {
        cleaned[key] = cleanedValue;
      }
    });
    return Object.keys(cleaned).length > 0 ? cleaned : undefined;
  }
  return obj;
};

// Simplified workflow cleaning function - only handle essentials to prevent upsert failures
const cleanAndValidateWorkflowForSaving = (workflow: any): any => {
  if (!workflow) throw new Error("Workflow object is required");

  // Only clean the top-level essentials that commonly cause upsert failures
  const cleaned: any = {
    ...workflow,
    steps: workflow.steps || [],
    integrationIds: workflow.integrationIds || [],
    finalTransform: workflow.finalTransform || "$",
    instruction: workflow.instruction || "",

    // Auto-fill timestamps 
    createdAt: workflow.createdAt || new Date().toISOString(),
    updatedAt: new Date().toISOString(),
  };

  Object.keys(cleaned).forEach(key => {
    if (cleaned[key] === null) {
      delete cleaned[key];
    }
  });

  return cleaned;
};

const validateWorkflowSaving = (args: any) => {
  const errors: string[] = [];

  if (!args.id || typeof args.id !== 'string') {
    errors.push("Workflow ID is required for saving.");
  }

  if (!args.workflow) {
    errors.push("Workflow object is required for saving.");
    return errors;
  }

  if (!args.workflow.steps || !Array.isArray(args.workflow.steps)) {
    errors.push("Workflow must have a steps array.");
  }

  // Validate workflow structure matches what client SDK expects
  if (args.workflow.steps) {
    args.workflow.steps.forEach((step: any, index: number) => {
      if (!step || typeof step !== 'object') {
        errors.push(`Step ${index} must be a valid object.`);
        return;
      }
      if (!step.id) {
        errors.push(`Step ${index} must have an id field.`);
      }
      if (!step.apiConfig || typeof step.apiConfig !== 'object') {
        errors.push(`Step ${index} must have an apiConfig object.`);
      } else {
        if (!step.apiConfig.id) {
          errors.push(`Step ${index} apiConfig must have an id field.`);
        }
        if (!step.apiConfig.instruction) {
          errors.push(`Step ${index} apiConfig must have an instruction field.`);
        }
      }
    });
  }

  const hasNullValues = (obj: any, path: string = ''): string[] => {
    const nullPaths: string[] = [];
    if (obj === null) {
      nullPaths.push(path || 'root');
      return nullPaths;
    }
    if (typeof obj === 'object' && obj !== null) {
      Object.entries(obj).forEach(([key, value]) => {
        const currentPath = path ? `${path}.${key}` : key;
        if (value === null) {
          nullPaths.push(currentPath);
        } else if (typeof value === 'object' && value !== null) {
          nullPaths.push(...hasNullValues(value, currentPath));
        }
      });
    }
    return nullPaths;
  };

  const nullPaths = hasNullValues(args.workflow);
  if (nullPaths.length > 0) {
    errors.push(`Workflow contains null values at: ${nullPaths.join(', ')}. These will be cleaned automatically.`);
  }

  return errors;
};

const validateIntegrationCreation = (args: any) => {
  const errors: string[] = [];

  if (!args.id || typeof args.id !== 'string' || args.id.trim() === '') {
    errors.push("Integration ID is required and must be a non-empty string.");
  }

  if (args.urlHost && typeof args.urlHost !== 'string') {
    errors.push("URL host must be a string if provided.");
  }

  if (args.credentials && typeof args.credentials !== 'object') {
    errors.push("Credentials must be an object if provided.");
  }

  if (args.documentationUrl && typeof args.documentationUrl !== 'string') {
    errors.push("Documentation URL must be a string if provided.");
  }

  return errors;
};

// Update execute functions with validation
export const toolDefinitions: Record<string, any> = {
  superglue_list_available_workflows: {
    description: `
    <use_case>
      List all available superglue workflows for the current organization. Use this to discover what workflows are available for execution.
    </use_case>

    <important_notes>
      - Returns paginated list of workflows with their IDs, names, and descriptions
      - Use the workflow IDs with superglue_execute_workflow to run specific workflows
      - Default returns 10 workflows, use limit/offset for pagination
    </important_notes>
    `,
<<<<<<< HEAD
    inputSchema: ListWorkflowsInputSchema,
    execute: async (args: any & { client: SuperglueClient }, request) => {
=======
    inputSchema: ListToolsInputSchema,
    execute: async (args: any & { client: SuperglueClient; }, request) => {
>>>>>>> 6c7dc75b
      const { client, limit = 10, offset = 0 } = args;
      try {
        const result = await client.listWorkflows(limit, offset);
        const staticWorkflows = Object.keys(toolDefinitions).map(id => ({
          id,
          name: id,
          instruction: toolDefinitions[id].description.split('<use_case>')[1].split('</use_case>')[0].trim(),
          created_at: new Date().toISOString(),
          updated_at: new Date().toISOString(),
        }));

        const allWorkflows = [...staticWorkflows, ...result.items.map(workflow => ({
          id: workflow.id,
          name: workflow.name || workflow.id,
          instruction: workflow.instruction,
          created_at: workflow.createdAt,
          updated_at: workflow.updatedAt
        }))];

        return {
          success: true,
          workflows: allWorkflows.slice(offset, offset + limit),
          total: allWorkflows.length,
          limit,
          offset,
          usage_tip: "Use workflow IDs with superglue_execute_workflow to run specific workflows"
        };
      } catch (error: any) {
        return {
          success: false,
          error: error.message,
          suggestion: "Check your API credentials and permissions"
        };
      }
    },
  },

  superglue_execute_workflow: {
    description: `
    <use_case>
      Executes a PREVIOUSLY SAVED superglue workflow by its ID.
    </use_case>

    <important_notes>
      - This tool is for running existing, saved workflows. It CANNOT build, test, or save workflows.
      - To create a new workflow, use 'superglue_build_and_run'.
      - Workflow ID must exist (use 'superglue_list_available_workflows' to find valid IDs).
    </important_notes>
    `,
    inputSchema: ExecuteWorkflowInputSchema,
    execute: async (args, request) => {
      const validationErrors = validateWorkflowExecution(args);
      if (validationErrors.length > 0) {
        throw new Error(`Validation failed:\n${validationErrors.join('\n')}`);
      }

      const { client }: { client: SuperglueClient; } = args;
      try {
        const result: WorkflowResult = await client.executeWorkflow(args);
        return {
          ...result,
          usage_tip: "Use the superglue_get_workflow_integration_code tool to integrate this workflow into your applications"
        };
      } catch (error: any) {
        return {
          success: false,
          error: error.message,
          suggestion: "Check that the workflow ID exists and all required credentials are provided"
        };
      }
    },
  },

  superglue_find_relevant_integrations: {
    description: `
    <use_case>
      Finds relevant integrations from the user's available integrations based on a natural language instruction. Use this as the first step before building a new workflow.
    </use_case>

    <important_notes>
      - If no instruction is provided, returns all available integrations with their IDs.
      - If an instruction is provided but no integrations exist, returns an empty list.
      - If an instruction is provided but no specific matches are found, returns all available integrations as fallback options.
      - This tool returns a list of suggested integration IDs and a reason for each suggestion.
      - Use this list to make a final decision on which integrations to use for building a workflow.
    </important_notes>
    `,
<<<<<<< HEAD
    inputSchema: FindRelevantIntegrationsInputSchema,
    execute: async (args: any & { client: SuperglueClient }, request) => {
      const { client, instruction } = args;
      try {
        const result = await client.findRelevantIntegrations(instruction);

        if (!result || result.length === 0) {
          if (!instruction || instruction.trim() === '') {
            return {
              success: true,
              suggestedIntegrations: [],
              message: "No integrations found in your account.",
              suggestion: "Create a new integration using 'superglue_create_integration' to get started."
            };
          } else {
            return {
              success: true,
              suggestedIntegrations: [],
              message: "No integrations found for your request.",
              suggestion: "Consider creating a new integration or use 'superglue_find_relevant_integrations' with an empty instruction to see all available integrations."
            };
          }
        }

        const messageText = !instruction || instruction.trim() === ''
          ? `Found ${result.length} available integration(s) in your account.`
          : `Found ${result.length} relevant integration(s) for your request.`;
=======
    inputSchema: BuildToolInputSchema,
    execute: async (args: any & { client: SuperglueClient; }, request) => {
      const validationErrors = validateToolBuilding(args);
      if (validationErrors.length > 0) {
        throw new Error(`Validation failed:\n${validationErrors.join('\n')}`);
      }

      const { client }: { client: SuperglueClient; } = args;
      try {
        let tool = await client.buildWorkflow({
          instruction: args.instruction,
          payload: args.payload || {},
          integrations: args.integrations?.map(integration => { return { integration: integration }; }),
          responseSchema: args.responseSchema || {}
        });
>>>>>>> 6c7dc75b

        return {
          success: true,
          suggestedIntegrations: result,
          message: messageText,
          usage_tip: "Use these integration IDs in the 'integrations' parameter of 'superglue_build_and_run' to build a workflow."
        };
      } catch (error: any) {
        return {
          success: false,
          error: error.message,
          suggestion: "Failed to find relevant integrations. Try creating a new integration using 'superglue_create_integration'."
        };
      }
    },
  },

  superglue_get_workflow_integration_code: {
    description: `
    <use_case>
      Generate integration code for a specific workflow. Use this to show users how to implement a workflow in their applications.
    </use_case>

    <important_notes>
      - Generates code in TypeScript, Python, or Go
      - Includes example payload and credentials based on the workflow's expected input schema
      - Returns ready-to-use SDK code for integration
    </important_notes>
    `,
    inputSchema: GenerateCodeInputSchema,
<<<<<<< HEAD
    execute: async (args: any & { client: SuperglueClient }, request) => {
      const { client, workflowId, language } = args;
=======
    execute: async (args: any & { client: SuperglueClient; }, request) => {
      const { client, toolId, language } = args;
>>>>>>> 6c7dc75b

      try {
        const sdkCode = await generateSDKCode(client, workflowId);

        if (!sdkCode) {
          return {
            success: false,
            error: `Failed to generate code for workflow ${workflowId}`,
            suggestion: "Verify the workflow ID exists and is accessible"
          };
        }

        if (!['typescript', 'python', 'go'].includes(language)) {
          return {
            success: false,
            error: `Language '${language}' is not supported. Supported languages are: typescript, python, go.`,
            suggestion: "Choose a supported language."
          };
        }

        return {
          success: true,
          workflowId,
          language,
          code: sdkCode[language],
          usage_tip: `Copy this ${language} code to integrate the workflow into your application`
        };
      } catch (error: any) {
        return {
          success: false,
          error: error.message,
          suggestion: "Check that the workflow ID exists and you have access to it"
        };
      }
    },
  },

  superglue_build_and_run: {
    description: `
    <use_case>
      Builds and executes workflows. This is the primary tool for creating and iteratively testing built workflows. 
    </use_case>

    <important_notes>
      - This tool only builds and tests workflows - it does NOT save them.
      - Building and testing can take up to 1 minute.
      - Use 'superglue_find_relevant_integrations' first to discover available integration IDs.
      - After successful execution, use 'superglue_save_workflow' to persist the workflow if desired.
    </important_notes>
    `,
<<<<<<< HEAD
    inputSchema: BuildAndRunWorkflowInputSchema,
    execute: async (args: any & { client: SuperglueClient }, request) => {
      const { client, instruction, integrations, payload, credentials, responseSchema } = args;

      try {
        const validationErrors = validateWorkflowBuilding(args);
        if (validationErrors.length > 0) {
          throw new Error(`Validation failed:\n${validationErrors.join('\n')}`);
        }

        // Wait for integrations to be ready (using existing pattern)
        logEmitter.emit('log', { level: 'info', message: `Checking integration documentation status...` });

        const waitResult = await waitForIntegrationsReady(client, integrations, 60000);

        if (Array.isArray(waitResult)) {
          // Success - all integrations ready
          logEmitter.emit('log', { level: 'info', message: `All ${integrations.length} integration(s) ready. Proceeding with workflow build...` });
        } else {
          // Timeout - some integrations still pending
          const pendingList = waitResult.pendingIntegrations.join(', ');
          return {
            success: false,
            error: `Documentation processing timeout. Integration(s) still pending: ${pendingList}`,
            suggestion: `Documentation processing is taking longer than expected. Try again in a few minutes, or check if the integrations have valid documentation URLs.`,
            pending_integrations: waitResult.pendingIntegrations
          };
        }

        logEmitter.emit('log', { level: 'info', message: `Building workflow from instruction...` });

        const builtWorkflow = await client.buildWorkflow({
          instruction,
          integrations: integrations.map(id => ({ id })),
          payload,
          responseSchema,
=======
    inputSchema: RunInstructionInputSchema,
    execute: async (args: any & { client: SuperglueClient; }, request) => {
      const validationErrors = validateToolBuilding(args);
      if (validationErrors.length > 0) {
        throw new Error(`Validation failed:\n${validationErrors.join('\n')}`);
      }

      const { client }: { client: SuperglueClient; } = args;
      try {
        // Build the tool temporarily
        const workflow = await client.buildWorkflow({
          instruction: args.instruction,
          payload: args.payload || {},
          integrations: args.integrations?.map(integration => { return { integration: integration }; }),
          responseSchema: args.responseSchema || {},
>>>>>>> 6c7dc75b
          save: false
        });

        logEmitter.emit('log', { level: 'info', message: `Executing workflow ${builtWorkflow.id}...` });

        const result = await client.executeWorkflow({
          workflow: builtWorkflow,
          payload: payload,
          credentials: credentials
        });

        if (!result.success) {
          return {
            ...result,
            note: "Execution failed. Refine your instruction or integrations and try again."
          };
        }

        // Return successful run result with the workflow ready for saving
        return {
          ...result,
          workflow_ready_to_save: result.config,
          integrations_used: integrations,
          note: "Workflow executed successfully! Use 'superglue_save_workflow' to persist this workflow if desired."
        };

      } catch (error: any) {
        logEmitter.emit('log', { level: 'error', message: `Build and run process failed: ${error.message}` });
        return {
          success: false,
          error: error.message,
          suggestion: "The build and run process failed. Please check your instructions and integrations. Have you added credentials and documentation?"
        };
      }
    }
  },

  superglue_save_workflow: {
    description: `
    <use_case>
      Saves a previously built and tested workflow. Use this after successful execution of 'superglue_build_and_run'.
    </use_case>

    <important_notes>
      - This tool persists workflows that have been built and tested using 'superglue_build_and_run'.
      - Take the workflow data from build_and_run result and create a proper save request.
      - DO NOT set any fields to null - omit optional fields entirely if you don't have values.
      - All integrations should already exist - this tool does not create new integrations.
    </important_notes>
    `,
    inputSchema: SaveWorkflowInputSchema,
    execute: async (args: any & { client: SuperglueClient }, request) => {
      const { client, id, integrations } = args;
      let { workflow } = args;

      try {
        // Basic validation first
        if (!id || typeof id !== 'string') {
          throw new Error("Workflow ID is required for saving.");
        }

        if (!workflow) {
          throw new Error("Workflow object is required for saving.");
        }

        // Clean the workflow data
        workflow = cleanAndValidateWorkflowForSaving(workflow);

        // Validate the cleaned workflow has basic structure
        if (!workflow || typeof workflow !== 'object') {
          throw new Error("Workflow must be a valid object after cleaning");
        }

        // Ensure steps is an array (can be empty for testing)
        if (!Array.isArray(workflow.steps)) {
          throw new Error("Workflow must have a steps array.");
        }

        // Log validation warnings for complex validation
        const validationErrors = validateWorkflowSaving({ id, workflow });
        if (validationErrors.length > 0) {
          logEmitter.emit('log', { level: 'warn', message: `Validation warnings: ${validationErrors.join(', ')}` });
        }

        logEmitter.emit('log', { level: 'info', message: `Saving workflow ${id}...` });
        logEmitter.emit('log', { level: 'debug', message: `Cleaned workflow: ${JSON.stringify(workflow, null, 2)}` });

        const savedWorkflow = await client.upsertWorkflow(id, workflow);

        return {
          success: true,
          saved_workflow: savedWorkflow,
          note: `Workflow ${savedWorkflow.id} has been saved successfully.`
        };

      } catch (error: any) {
        logEmitter.emit('log', { level: 'error', message: `Workflow save failed: ${error.message}` });
        return {
          success: false,
          error: error.message,
          suggestion: "Failed to save workflow. Check that the workflow object is valid and all required integrations exist.",
          debug_info: {
            original_workflow: args.workflow,
            cleaned_workflow: workflow
          }
        };
      }
    }
  },
  superglue_create_integration: {
    description: `
    <use_case>
      Creates and immediately saves a new integration. Integrations are building blocks for workflows.
    </use_case>

    <important_notes>
      - Most APIs require authentication (API keys, tokens, etc.).
      - Providing a 'documentationUrl' will trigger asynchronous documentation processing.
      - Credentials stored in integrations are automatically used during workflow execution.
    </important_notes>
    `,
    inputSchema: CreateIntegrationInputSchema,
    execute: async (args: any & { client: SuperglueClient }, request) => {
      const { client, ...integrationInput } = args;

      try {
        const validationErrors = validateIntegrationCreation(integrationInput);
        if (validationErrors.length > 0) {
          throw new Error(`Validation failed:\n${validationErrors.join('\n')}`);
        }

        // Clean the integration input
        const cleanedInput = removeNullUndefined(integrationInput);
        if (!cleanedInput) {
          throw new Error("Integration input is empty after cleaning");
        }

        const result = await client.upsertIntegration(cleanedInput.id, cleanedInput, 'CREATE');
        return {
          success: true,
          integration: result,
          note: result.documentationPending
            ? "Integration created. Documentation is being processed in the background."
            : "Integration created successfully."
        };
      } catch (error: any) {
        return {
          success: false,
          error: error.message,
          suggestion: "Failed to create integration. Validate all integration inputs and try again."
        };
      }
    },
  },
};

// Modified server creation function
export const createMcpServer = async (apiKey: string) => {
  const mcpServer = new McpServer({
    name: "superglue",
    version: "0.1.0",
    description: `
superglue: Universal API Integration Platform

AGENT WORKFLOW:
1. DISCOVER: Use 'superglue_find_relevant_integrations' to find available integrations for your task.
2. BUILD & TEST: Use 'superglue_build_and_run' with instruction and integrations. Iterate until successful.
3. SAVE (Optional): Ask user if they want to save the workflow, then use 'superglue_save_workflow' with the workflow data.
4. EXECUTE: Use 'superglue_execute_workflow' for saved workflows.

BEST PRACTICES:
- Always start with 'superglue_find_relevant_integrations' for discovery.
- Create integrations with credentials when needed using 'superglue_create_integration'.
- Ask user before saving workflows.
- When saving workflows, NEVER set fields to null - omit optional fields if no value available.
- Copy actual values from build_and_run results, don't assume fields are empty.
    `,
  },
    {
      capabilities: {
        logging: {},
        tools: {}
      }
    });

  const client = createClient(apiKey);

  // Get org ID from the API key
  const authResult = await validateToken(apiKey);
  const orgId = authResult.orgId;

  // Subscribe to server logs and forward to MCP client
  const logHandler = (logEntry: LogEntry) => {
    // Only send logs that match this user's org ID
    if (logEntry.orgId === orgId || (!logEntry.orgId && !orgId)) {
      mcpServer.server.sendLoggingMessage({
        level: String(logEntry.level).toLowerCase() as any,
        data: logEntry.message,
        logger: "superglue-server"
      });
    }
  };

  // Start listening to log events
  logEmitter.on('log', logHandler);

  // Clean up log subscription when server closes
  mcpServer.server.onerror = (error) => {
    logEmitter.removeListener('log', logHandler);
  };
  mcpServer.server.onclose = () => {
    logEmitter.removeListener('log', logHandler);
  };

  // Register static tools only
  for (const toolName of Object.keys(toolDefinitions)) {
    const tool = toolDefinitions[toolName];
    mcpServer.tool(
      toolName,
      tool.description,
      tool.inputSchema,
      async (args, extra) => {
        const result = await tool.execute({ ...args, client }, extra);

        return {
          content: [
            {
              type: "text",
              text: JSON.stringify(result),
              mimeType: "text/plain",
            },
          ],
        } as CallToolResult;
      }
    );
  }

  return mcpServer;
};

export const transports: { [sessionId: string]: StreamableHTTPServerTransport; } = {};

export const mcpHandler = async (req: Request, res: Response) => {
  // Check for existing session ID
  const sessionId = req.headers['mcp-session-id'] as string | undefined;
  let transport: StreamableHTTPServerTransport;

  if (sessionId && transports[sessionId]) {
    // Reuse existing transport
    transport = transports[sessionId];
  } else if (!sessionId && isInitializeRequest(req.body)) {
    // New initialization request
    transport = new StreamableHTTPServerTransport({
      sessionIdGenerator: () => randomUUID(),
      onsessioninitialized: (sessionId) => {
        // Store the transport by session ID
        transports[sessionId] = transport;
      }
    });

    // Clean up transport when closed
    transport.onclose = () => {
      if (transport.sessionId) {
        delete transports[transport.sessionId];
      }
    };
    const token = (req as any).authInfo.token;
    const server = await createMcpServer(token);

    // Connect to the MCP server
    await server.connect(transport);
  } else {
    // Invalid request
    res.status(400).json({
      jsonrpc: '2.0',
      error: {
        code: -32000,
        message: 'Bad Request: No valid session ID provided',
      },
      id: null,
    });
    return;
  }

  // Handle the request
  await transport.handleRequest(req, res, req.body);
};

// Reusable handler for GET and DELETE requests
export const handleMcpSessionRequest = async (req: Request, res: Response) => {
  const sessionId = req.headers['mcp-session-id'] as string | undefined;
  if (!sessionId || !transports[sessionId]) {
    res.status(400).send('Invalid or missing session ID');
    return;
  }

  const transport = transports[sessionId];
  await transport.handleRequest(req, res);
};
<|MERGE_RESOLUTION|>--- conflicted
+++ resolved
@@ -5,11 +5,7 @@
   CallToolResult,
   isInitializeRequest
 } from "@modelcontextprotocol/sdk/types.js";
-<<<<<<< HEAD
-import { SuperglueClient, WorkflowResult } from '@superglue/client';
-=======
 import { Integration, SuperglueClient, WorkflowResult } from '@superglue/client';
->>>>>>> 6c7dc75b
 import { LogEntry } from "@superglue/shared";
 import { getSDKCode } from '@superglue/shared/templates';
 import { waitForIntegrationsReady } from '@superglue/shared/utils';
@@ -417,13 +413,8 @@
       - Default returns 10 workflows, use limit/offset for pagination
     </important_notes>
     `,
-<<<<<<< HEAD
     inputSchema: ListWorkflowsInputSchema,
     execute: async (args: any & { client: SuperglueClient }, request) => {
-=======
-    inputSchema: ListToolsInputSchema,
-    execute: async (args: any & { client: SuperglueClient; }, request) => {
->>>>>>> 6c7dc75b
       const { client, limit = 10, offset = 0 } = args;
       try {
         const result = await client.listWorkflows(limit, offset);
@@ -511,7 +502,7 @@
       - Use this list to make a final decision on which integrations to use for building a workflow.
     </important_notes>
     `,
-<<<<<<< HEAD
+
     inputSchema: FindRelevantIntegrationsInputSchema,
     execute: async (args: any & { client: SuperglueClient }, request) => {
       const { client, instruction } = args;
@@ -539,23 +530,6 @@
         const messageText = !instruction || instruction.trim() === ''
           ? `Found ${result.length} available integration(s) in your account.`
           : `Found ${result.length} relevant integration(s) for your request.`;
-=======
-    inputSchema: BuildToolInputSchema,
-    execute: async (args: any & { client: SuperglueClient; }, request) => {
-      const validationErrors = validateToolBuilding(args);
-      if (validationErrors.length > 0) {
-        throw new Error(`Validation failed:\n${validationErrors.join('\n')}`);
-      }
-
-      const { client }: { client: SuperglueClient; } = args;
-      try {
-        let tool = await client.buildWorkflow({
-          instruction: args.instruction,
-          payload: args.payload || {},
-          integrations: args.integrations?.map(integration => { return { integration: integration }; }),
-          responseSchema: args.responseSchema || {}
-        });
->>>>>>> 6c7dc75b
 
         return {
           success: true,
@@ -586,13 +560,8 @@
     </important_notes>
     `,
     inputSchema: GenerateCodeInputSchema,
-<<<<<<< HEAD
     execute: async (args: any & { client: SuperglueClient }, request) => {
       const { client, workflowId, language } = args;
-=======
-    execute: async (args: any & { client: SuperglueClient; }, request) => {
-      const { client, toolId, language } = args;
->>>>>>> 6c7dc75b
 
       try {
         const sdkCode = await generateSDKCode(client, workflowId);
@@ -643,7 +612,6 @@
       - After successful execution, use 'superglue_save_workflow' to persist the workflow if desired.
     </important_notes>
     `,
-<<<<<<< HEAD
     inputSchema: BuildAndRunWorkflowInputSchema,
     execute: async (args: any & { client: SuperglueClient }, request) => {
       const { client, instruction, integrations, payload, credentials, responseSchema } = args;
@@ -680,23 +648,6 @@
           integrations: integrations.map(id => ({ id })),
           payload,
           responseSchema,
-=======
-    inputSchema: RunInstructionInputSchema,
-    execute: async (args: any & { client: SuperglueClient; }, request) => {
-      const validationErrors = validateToolBuilding(args);
-      if (validationErrors.length > 0) {
-        throw new Error(`Validation failed:\n${validationErrors.join('\n')}`);
-      }
-
-      const { client }: { client: SuperglueClient; } = args;
-      try {
-        // Build the tool temporarily
-        const workflow = await client.buildWorkflow({
-          instruction: args.instruction,
-          payload: args.payload || {},
-          integrations: args.integrations?.map(integration => { return { integration: integration }; }),
-          responseSchema: args.responseSchema || {},
->>>>>>> 6c7dc75b
           save: false
         });
 
