--- conflicted
+++ resolved
@@ -185,13 +185,6 @@
 
 Base URL: ${composeUrl(apiConfig.urlHost, apiConfig.urlPath)}
 
-<<<<<<< HEAD
-Documentation: ${String(documentation).slice(0, 25000)}
-
-Available variables: ${vars.join(", ")}
-
-${lastError ? `We tried it before, but it failed with the following error: ${lastError.slice(0, 3000)}` : ''}
-=======
 Also, the user provided the following information, which is probably correct:
 ${apiConfig.headers ? `Headers: ${JSON.stringify(apiConfig.headers)}` : ''}
 ${apiConfig.queryParams ? `Query Params: ${JSON.stringify(apiConfig.queryParams)}` : ''}
@@ -201,10 +194,9 @@
 ${apiConfig.pagination ? `Pagination: ${JSON.stringify(apiConfig.pagination)}` : ''}
 ${apiConfig.method ? `Method: ${apiConfig.method}` : ''}
 
-Documentation: ${String(documentation).slice(0, 10000)}
+Documentation: ${String(documentation).slice(0, 20000)}
 
 Available variables: ${vars.join(", ")}
->>>>>>> 5b5bafb5
 `
   }
 
