import { BaseConfig, JSONata, JSONSchema, RequestOptions } from "@superglue/shared";
import type { DataStore, Metadata } from "@superglue/shared";
import { generateWorkingTransform } from "../tools/tool-transform.js";
import { isSelfHealingEnabled, transformData, validateSchema } from "./helpers.js";


export function oldReplaceVariables(template: string, variables: Record<string, any>): string {
  if (!template) return "";

  const variableNames = Object.keys(variables);
  const pattern = new RegExp(`\\{(${variableNames.join('|')})(?:\\.(\\w+))*\\}`, 'g');

  return String(template).replace(pattern, (match, path) => {
    const parts = path.split('.');
    let value = variables;

    for (const part of parts) {
      if (value === undefined || value === null) {
        return match; // Keep original if path is invalid
      }
      value = value[part];
    }

    if (value === undefined || value === null) {
      if (path == 'cursor') {
        return "";
      }
      return match; // Keep original if final value is invalid
    }

    if (Array.isArray(value) || typeof value === 'object') {
      return JSON.stringify(value);
    }

    return String(value);
  });
}

// Legacy function needs to stay for existing workflow backwards compatibility
export function flattenObject(obj: any, parentKey = '', res: Record<string, any> = {}): Record<string, any> {
  for (const key in obj) {
    if (Object.prototype.hasOwnProperty.call(obj, key)) {
      const propName = parentKey ? `${parentKey}_${key}` : key;
      if (typeof obj[key] === 'object' && obj[key] !== null && !Array.isArray(obj[key])) {
        flattenObject(obj[key], propName, res);
      } else {
        res[propName] = obj[key];
      }
    }
  }
  return res;
}

export interface TransformConfig extends BaseConfig {
  instruction: string;
  responseSchema: JSONSchema;
  responseMapping?: JSONata;
}

export type TransformInputRequest = {
  id?: string;
  endpoint?: TransformConfig;
};

export async function executeTransformLegacy(args: {
  datastore: DataStore,
  fromCache: boolean,
  input: TransformInputRequest,
  data: any,
  options?: RequestOptions,
  metadata: Metadata
}): Promise<{ data?: any; config?: TransformConfig }> {
  const { datastore, fromCache, input, data, metadata, options } = args;
<<<<<<< HEAD
  let currentConfig = input.endpoint;
  if (fromCache && datastore) {
    const cached = await datastore.getTransformConfig({ id: input.id || input.endpoint.id, orgId: metadata.orgId });;
=======
  let currentConfig: TransformConfig | undefined = input.endpoint;
  if (fromCache && datastore && input.endpoint) {
    const configId = input.id || (input.endpoint as any).id || '';
    const cached = await datastore.getTransformConfig(configId, metadata.orgId);
>>>>>>> c6972dd8
    if (cached) {
      currentConfig = { ...cached, ...input.endpoint };
    }
  }
  if (!currentConfig) {
    throw new Error("No transform config found");
  }

  try {
    if (!currentConfig?.responseMapping) {
      throw new Error("No response mapping found");
    }

    const transformResult = await transformData(
      data,
      currentConfig.responseMapping
    );

    if (currentConfig.responseSchema) {
      const validatedResult = await validateSchema(transformResult.data, currentConfig.responseSchema);
      if (!validatedResult.success) {
        throw new Error(`Schema validation failed: ${validatedResult.error}`);
      }
    }

    if (!transformResult.success) {
      throw new Error(transformResult.error);
    }

    return {
      data: transformResult.data,
      config: currentConfig
    };
  } catch (error) {
    const rawErrorString = error?.message || JSON.stringify(error || {});
    const transformError = rawErrorString.slice(0, 200);
    let instruction = currentConfig.instruction;
    if (transformError && currentConfig.responseMapping) {
      instruction = `${instruction}\n\nThe previous error was: ${transformError} for the following mapping: ${currentConfig.responseMapping}`;
    }

    // if the transform is not self healing and there is an existing mapping, throw an error
    // if there is no mapping that means that the config is being generated for the first time and should generate regardless
    if (currentConfig.responseMapping && !isSelfHealingEnabled(options, "transform")) {
      throw new Error(transformError);
    }

    const result = await generateWorkingTransform({
      targetSchema: currentConfig.responseSchema,
      inputData: data,
      instruction: instruction,
      metadata: metadata
    });

    if (!result || !result?.transformCode) {
      throw new Error("Failed to generate transformation code.");
    }

    currentConfig = {
      ...currentConfig,
      responseMapping: result.transformCode,
      id: (currentConfig as any).id || crypto.randomUUID(),
      createdAt: (currentConfig as any).createdAt || new Date(),
      updatedAt: new Date()
    } as any;

    return {
      data: data,
      config: currentConfig
    };
  }
}<|MERGE_RESOLUTION|>--- conflicted
+++ resolved
@@ -71,16 +71,10 @@
   metadata: Metadata
 }): Promise<{ data?: any; config?: TransformConfig }> {
   const { datastore, fromCache, input, data, metadata, options } = args;
-<<<<<<< HEAD
-  let currentConfig = input.endpoint;
-  if (fromCache && datastore) {
-    const cached = await datastore.getTransformConfig({ id: input.id || input.endpoint.id, orgId: metadata.orgId });;
-=======
   let currentConfig: TransformConfig | undefined = input.endpoint;
   if (fromCache && datastore && input.endpoint) {
     const configId = input.id || (input.endpoint as any).id || '';
     const cached = await datastore.getTransformConfig(configId, metadata.orgId);
->>>>>>> c6972dd8
     if (cached) {
       currentConfig = { ...cached, ...input.endpoint };
     }
