<<<<<<< HEAD
import type { SystemModelMessage, UserModelMessage, AssistantModelMessage, ToolModelMessage } from "ai";
import { ToolCall, ToolCallResult, ToolDefinition } from "../tools/tools.js";
import { VercelAIModel } from "./vercel-ai-model.js";

export type LLMMessage = SystemModelMessage | UserModelMessage | AssistantModelMessage | ToolModelMessage;
=======
import OpenAI from "openai";
import { ToolCall, ToolCallResult, ToolDefinition } from "../execute/tools.js";
import { logMessage } from "../utils/logs.js";
import { AnthropicModel } from "./anthropic-model.js";
import { GeminiModel } from "./gemini-model.js";
import { OpenAILegacyModel } from "./openai-legacy-model.js";
import { OpenAIModel } from "./openai-model.js";
>>>>>>> 31fcf121

export interface LLM {
    contextLength: number;
    generateText(messages: LLMMessage[], temperature?: number): Promise<LLMResponse>;
    generateObject(messages: LLMMessage[], schema: any, temperature?: number, customTools?: ToolDefinition[], context?: any): Promise<LLMObjectResponse>;
}

export interface LLMToolResponse {
    toolCall: ToolCall | null;
    textResponse?: string;
    messages: LLMMessage[];
    responseId?: string;
}

export interface LLMAgentResponse {
    finalResult: any;
    toolCalls: ToolCall[];
    executionTrace: Array<{
        toolCall: ToolCall;
        result: ToolCallResult;
    }>;
    messages: LLMMessage[];
    responseId?: string;
    success: boolean;
    lastSuccessfulToolCall?: {
        toolCall: ToolCall;
        result: any;
        additionalData?: any;
    };
    lastError?: string;
    terminationReason: 'success' | 'max_iterations' | 'abort' | 'error';
}

export interface LLMResponse {
    response: string;
    messages: LLMMessage[];
}

export interface LLMObjectResponse {
    response: any;
    messages: LLMMessage[];
}

// Lazy initialization to ensure environment variables are loaded
let _languageModel: LLM | null = null;

export const LanguageModel = {
    get contextLength(): number {
        return this._getInstance().contextLength;
    },

    generateText(messages: LLMMessage[], temperature?: number): Promise<LLMResponse> {
        return this._getInstance().generateText(messages, temperature);
    },

    generateObject(messages: LLMMessage[], schema: any, temperature?: number, customTools?: ToolDefinition[], toolContext?: any): Promise<LLMObjectResponse> {
        return this._getInstance().generateObject(messages, schema, temperature, customTools, toolContext);
    },

    _getInstance(): LLM {
        if (!_languageModel) {
            _languageModel = new VercelAIModel();
        }
        return _languageModel;
    }
};<|MERGE_RESOLUTION|>--- conflicted
+++ resolved
@@ -1,18 +1,8 @@
-<<<<<<< HEAD
 import type { SystemModelMessage, UserModelMessage, AssistantModelMessage, ToolModelMessage } from "ai";
-import { ToolCall, ToolCallResult, ToolDefinition } from "../tools/tools.js";
+import { ToolCall, ToolCallResult, ToolDefinition } from "../execute/tools.js";
 import { VercelAIModel } from "./vercel-ai-model.js";
 
 export type LLMMessage = SystemModelMessage | UserModelMessage | AssistantModelMessage | ToolModelMessage;
-=======
-import OpenAI from "openai";
-import { ToolCall, ToolCallResult, ToolDefinition } from "../execute/tools.js";
-import { logMessage } from "../utils/logs.js";
-import { AnthropicModel } from "./anthropic-model.js";
-import { GeminiModel } from "./gemini-model.js";
-import { OpenAILegacyModel } from "./openai-legacy-model.js";
-import { OpenAIModel } from "./openai-model.js";
->>>>>>> 31fcf121
 
 export interface LLM {
     contextLength: number;
