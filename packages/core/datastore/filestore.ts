--- conflicted
+++ resolved
@@ -1,8 +1,4 @@
-<<<<<<< HEAD
-import type { ApiConfig, Integration, Run, Tool } from "@superglue/shared";
-=======
-import type { ApiConfig, Integration, RunResult, Tool, DiscoveryRun, FileReference, FileStatus } from "@superglue/shared";
->>>>>>> fa512077
+import type { ApiConfig, Integration, Run, Tool, DiscoveryRun, FileReference, FileStatus } from "@superglue/shared";
 import fs from 'node:fs';
 import path from 'node:path';
 import { credentialEncryption } from "../utils/encryption.js";
