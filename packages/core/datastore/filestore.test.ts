--- conflicted
+++ resolved
@@ -233,7 +233,7 @@
       const retrieved = await storeWithDisabledLogs.getRun(testRun.id, testOrgId);
       expect(retrieved).toBeNull();
     });
-<<<<<<< HEAD
+
   });
 
   describe('Integration', () => {
@@ -271,8 +271,7 @@
       const retrieved = await store.getIntegration('does-not-exist', testOrgId);
       expect(retrieved).toBeNull();
     });
-=======
->>>>>>> ddafe59f
+
   });
 
   describe('Clear All', () => {
