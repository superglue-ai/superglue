--- conflicted
+++ resolved
@@ -1,8 +1,4 @@
-<<<<<<< HEAD
-import type { ApiConfig, Integration, Run, Tool, ToolSchedule } from "@superglue/shared";
-=======
-import type { ApiConfig, Integration, RunResult, Tool, ToolSchedule, DiscoveryRun, FileReference, FileStatus } from "@superglue/shared";
->>>>>>> fa512077
+import type { ApiConfig, Integration, Run, Tool, ToolSchedule, DiscoveryRun, FileReference, FileStatus } from "@superglue/shared";
 
 export interface DataStore {
   // API Config Methods
