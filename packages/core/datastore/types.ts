--- conflicted
+++ resolved
@@ -43,16 +43,13 @@
   upsertIntegration(params: { id: string; integration: Integration; orgId?: string }): Promise<Integration>;
   deleteIntegration(params: { id: string; orgId?: string }): Promise<boolean>;
   getManyIntegrations(params: { ids: string[]; includeDocs?: boolean; orgId?: string }): Promise<Integration[]>;
-<<<<<<< HEAD
   getTemplateOAuthCredentials(params: { templateId: string }): Promise<{ client_id: string; client_secret: string } | null>;
 
   // OAuth cache methods
   cacheOAuthSecret(params: { uid: string; clientId: string; clientSecret: string; ttlMs: number }): Promise<void>;
   getOAuthSecret(params: { uid: string }): Promise<{ clientId: string; clientSecret: string } | null>;
   deleteOAuthSecret(params: { uid: string }): Promise<void>;
-=======
   copyTemplateDocumentationToUserIntegration(params: { templateId: string; userIntegrationId: string; orgId?: string }): Promise<boolean>;
->>>>>>> c78aedc0
 
   // Workflow Schedule
   listWorkflowSchedules(params: { workflowId: string, orgId: string }): Promise<WorkflowScheduleInternal[]>;
