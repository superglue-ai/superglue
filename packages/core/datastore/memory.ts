--- conflicted
+++ resolved
@@ -1,8 +1,4 @@
-<<<<<<< HEAD
-import { ApiConfig, Integration, Run, Tool } from "@superglue/shared";
-=======
-import { ApiConfig, Integration, RunResult, Tool, DiscoveryRun, FileReference, FileStatus } from "@superglue/shared";
->>>>>>> fa512077
+import { ApiConfig, Integration, Run, Tool, DiscoveryRun, FileReference, FileStatus } from "@superglue/shared";
 import { createHash } from 'node:crypto';
 import type { DataStore, ToolScheduleInternal } from "./types.js";
 
