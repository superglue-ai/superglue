// import { Integration } from '@superglue/client';
// import OpenAI from 'openai';
// import { logMessage } from '../../utils/logs.js';
// import { BaseWorkflowConfig } from '../utils/config-loader.js';
// import type { LLMMessage } from '../../llm/llm.js';

// export interface DirectLLMResult {
//     provider: 'claude-sonnet-4-20250514' | 'claude-opus-4-20250514' | 'gpt-4.1' | 'o4-mini' | 'gemini-2.5-flash';
//     workflowId: string;
//     workflowName: string;
//     successRate: number;
//     totalAttempts: number;
//     successfulAttempts: number;
//     attempts: DirectLLMAttempt[];
// }

// export interface DirectLLMAttempt {
//     attemptNumber: number;
//     success: boolean;
//     generatedCode?: string;
//     executionResult?: any;
//     error?: string;
//     executionTime: number;
// }

// export class DirectLLMEvaluator {
//     private metadata: { orgId: string; userId: string };

//     constructor(orgId: string = 'competitor-eval', userId: string = 'system') {
//         this.metadata = { orgId, userId };
//     }

//     private async getOpenAIModel(modelName?: string) {
//         const { OpenAIModel } = await import('../../llm/openai-model.js');
//         return new OpenAIModel(modelName);
//     }

//     private async getAnthropicModel(modelName?: string) {
//         const { AnthropicModel } = await import('../../llm/anthropic-model.js');
//         return new AnthropicModel(modelName);
//     }

//     private async getGeminiModel(modelName?: string) {
//         const { GeminiModel } = await import('../../llm/gemini-model.js');
//         return new GeminiModel(modelName);
//     }

//     /**
//      * Evaluate a workflow with multiple LLM models
//      */
//     async evaluateWorkflow(
//         workflow: BaseWorkflowConfig,
//         integrations: Integration[],
//         maxAttempts: number
//     ): Promise<Record<DirectLLMResult['provider'], DirectLLMResult>> {
//         logMessage('info', `🤖 Evaluating workflow ${workflow.name} with multiple LLM models`, this.metadata);

//         const providers: DirectLLMResult['provider'][] = [
//             'claude-sonnet-4-20250514',
//             'claude-opus-4-20250514',
//             'gpt-4.1',
//             'o4-mini',
//             'gemini-2.5-flash'
//         ];

//         const results = await Promise.all(
//             providers.map(provider => 
//                 this.evaluateWithProvider(provider, workflow, integrations, maxAttempts)
//             )
//         );

//         return providers.reduce((acc, provider, index) => {
//             acc[provider] = results[index];
//             return acc;
//         }, {} as Record<DirectLLMResult['provider'], DirectLLMResult>);
//     }

//     /**
//      * Evaluate with a specific LLM provider
//      */
//     private async evaluateWithProvider(
//         provider: DirectLLMResult['provider'],
//         workflow: BaseWorkflowConfig,
//         integrations: Integration[],
//         maxAttempts: number
//     ): Promise<DirectLLMResult> {
//         const attempts: DirectLLMAttempt[] = [];
//         let successfulAttempts = 0;

//         for (let attemptNum = 1; attemptNum <= maxAttempts; attemptNum++) {
//             logMessage('info',
//                 `📝 ${provider} attempt ${attemptNum}/${maxAttempts} for ${workflow.name}`,
//                 this.metadata
//             );

//             const attempt = await this.runSingleAttempt(provider, workflow, integrations, attemptNum);
//             attempts.push(attempt);

//             if (attempt.success) {
//                 successfulAttempts++;
//                 logMessage('info', `✅ ${provider} succeeded on attempt ${attemptNum}`, this.metadata);
//             } else {
//                 logMessage('warn',
//                     `❌ ${provider} failed on attempt ${attemptNum}: ${attempt.error}`,
//                     this.metadata
//                 );
//             }

//             // Force garbage collection between attempts (if running with --expose-gc)
//             if (global.gc) {
//                 global.gc();
//             }

//             // Add small delay to prevent overwhelming the system
//             await new Promise(resolve => setTimeout(resolve, 100));
//         }

//         const successRate = successfulAttempts / maxAttempts;

//         return {
//             provider,
//             workflowId: workflow.id,
//             workflowName: workflow.name,
//             successRate,
//             totalAttempts: maxAttempts,
//             successfulAttempts,
//             attempts
//         };
//     }

//     /**
//      * Run a single attempt with an LLM provider
//      */
//     private async runSingleAttempt(
//         provider: DirectLLMResult['provider'],
//         workflow: BaseWorkflowConfig,
//         integrations: Integration[],
//         attemptNumber: number
//     ): Promise<DirectLLMAttempt> {
//         const startTime = Date.now();
//         const attempt: DirectLLMAttempt = {
//             attemptNumber,
//             success: false,
//             executionTime: 0
//         };

//         try {
//             // Generate the prompt
//             const prompt = this.generatePrompt(workflow, integrations);

//             // Get code from LLM
//             const messages: LLMMessage[] = [
//                 { role: 'system', content: this.getSystemPrompt() },
//                 { role: 'user', content: prompt }
//             ];

//             let model;
            
//             switch (provider) {
//                 case 'claude-sonnet-4-20250514':
//                     model = await this.getAnthropicModel('claude-sonnet-4-20250514');
//                     break;
//                 case 'claude-opus-4-20250514':
//                     model = await this.getAnthropicModel('claude-opus-4-20250514');
//                     break;
//                 case 'gpt-4.1':
//                     model = await this.getOpenAIModel('gpt-4.1');
//                     break;
//                 case 'o4-mini':
//                     model = await this.getOpenAIModel('o4-mini');
//                     break;
//                 case 'gemini-2.5-flash':
//                     model = await this.getGeminiModel('gemini-2.5-flash');
//                     break;
//             }

//             const llmResponse = await model.generateText(messages, 0.1);

//             // Extract code from response
//             const code = this.extractCode(llmResponse.response);
//             attempt.generatedCode = code;

//             if (!code) {
//                 throw new Error('No valid JavaScript code found in response');
//             }

//             // Execute the code safely
//             const result = await this.executeCode(code, workflow.payload || {});
//             attempt.executionResult = result;

//             // Evaluate if the result matches the instruction
//             const evaluation = await this.evaluateResult(result, workflow.instruction, integrations);

//             if (!evaluation.success) {
//                 throw new Error(evaluation.reason);
//             }

//             attempt.success = true;

//         } catch (error) {
//             attempt.error = error instanceof Error ? error.message : String(error);
//             attempt.success = false;
//         }

//         attempt.executionTime = Date.now() - startTime;

//         // Truncate large results/code to save memory
//         if (attempt.generatedCode && attempt.generatedCode.length > 10000) {
//             attempt.generatedCode = attempt.generatedCode.substring(0, 10000) + '... [truncated]';
//         }
//         if (attempt.executionResult && JSON.stringify(attempt.executionResult).length > 10000) {
//             attempt.executionResult = { truncated: true, preview: JSON.stringify(attempt.executionResult).substring(0, 1000) };
//         }

//         return attempt;
//     }

//     /**
//      * Generate the prompt for the LLM
//      */
//     private generatePrompt(workflow: BaseWorkflowConfig, integrations: Integration[]): string {
//         const integrationDetails = integrations.map(integration => {
//             // Build credentials object with actual values
//             const credentialEntries = Object.entries(integration.credentials || {});
//             const credentialPairs = credentialEntries.map(([key, value]) => {
//                 // Make sure we have actual values
//                 if (!value || value === '') {
//                     logMessage('warn',
//                         `Missing credential ${key} for integration ${integration.id}`,
//                         this.metadata
//                     );
//                     return `    const ${key} = "MISSING_CREDENTIAL";`;
//                 }
//                 // Show the actual value in the prompt
//                 return `    const ${key} = "${value}";`;
//             });

//             // Create a ready-to-use code snippet for this integration
//             const codeSnippet = `// ${integration.name} Configuration
// const ${integration.id}_config = {
//     baseUrl: "${integration.urlHost}"
// };
// ${credentialPairs.join('\n')};`;

//             return `Integration: ${integration.name}
// Base URL: ${integration.urlHost}

// Ready-to-use configuration:
// ${codeSnippet}

// Documentation Summary: ${integration.documentation ? integration.documentation.slice(0, 1500) + '...' : 'No documentation available'}`;
//         }).join('\n\n---\n\n');

//         return `Task: ${workflow.instruction}

// Available Integrations:
// ${integrationDetails}

// Input Payload (already defined as 'payload'):
// const payload = ${JSON.stringify(workflow.payload || {}, null, 2)};

// INSTRUCTIONS:
// Write JavaScript code that fulfills the task above. The code should:
// 1. Use the EXACT configuration values shown above (copy them directly)
// 2. Make API calls using fetch()
// 3. Process the responses as needed
// 4. Return the final result matching the requested format
// 5. Wrap all code between <<CODE>> and <</CODE>> tags (note the / in the closing tag)

// CRITICAL - Use the EXACT values shown above. For example:
// - If you see: const secret_key = "sk_test_123"; then use EXACTLY "sk_test_123"
// - DO NOT write <<secret_key>> or \${secret_key} or any template syntax
// - Copy the credential values EXACTLY as shown

// Example structure:
// <<CODE>>
// async function executeTask() {
//     // Copy the configuration exactly as shown above
//     const stripe_config = {
//         baseUrl: "https://api.stripe.com"
//     };
//     const secret_key = "sk_test_123"; // Define credentials OUTSIDE the config object
    
//     const response = await fetch(stripe_config.baseUrl + '/v1/subscriptions', {
//         headers: {
//             'Authorization': 'Bearer ' + secret_key,
//             'Content-Type': 'application/json'
//         }
//     });
    
//     const data = await response.json();
//     // Process data and return result
//     return { result: data };
// }
// return executeTask();
// <</CODE>>`;
//     }

//     /**
//      * Get the system prompt for code generation
//      */
//     private getSystemPrompt(): string {
//         return `You are an expert JavaScript developer tasked with writing code to integrate with APIs.
// Generate clean, working JavaScript code that fulfills the given task using the provided API integrations.
// The code should be self-contained and return the requested data.
// Always wrap your code in <<CODE>> and <</CODE>> tags (note the closing tag has a forward slash).`;
//     }

//     /**
//      * Extract code from LLM response
//      */
//     private extractCode(response: string): string | null {
//         // Remove surrounding backticks if present
//         let cleanResponse = response.trim();
//         if (cleanResponse.startsWith('`') && cleanResponse.endsWith('`')) {
//             cleanResponse = cleanResponse.slice(1, -1).trim();
//         }

//         // Try to extract code between <<CODE>> tags (with or without closing slash)
//         // First try with proper closing tag
//         let codeMatch = cleanResponse.match(/<<CODE>>([\s\S]*?)<<\/CODE>>/);
//         if (codeMatch) {
//             return codeMatch[1].trim();
//         }

//         // Then try with <<CODE>> as both opening and closing
//         codeMatch = cleanResponse.match(/<<CODE>>([\s\S]*?)<<CODE>>/);
//         if (codeMatch) {
//             return codeMatch[1].trim();
//         }

//         // Try to extract code between ```javascript blocks
//         const jsMatch = cleanResponse.match(/```(?:javascript|js)?\n?([\s\S]*?)```/);
//         if (jsMatch) {
//             return jsMatch[1].trim();
//         }

//         // Last resort: if the entire response looks like code
//         if (cleanResponse.includes('fetch(') || cleanResponse.includes('async function')) {
//             // Check if it still has <<CODE>> tags at the beginning/end and remove them
//             cleanResponse = cleanResponse.replace(/^<<CODE>>/, '').replace(/<<CODE>>$/, '').trim();
//             return cleanResponse;
//         }

//         return null;
//     }

//     /**
//      * Execute the generated code safely
//      */
//     private async executeCode(code: string, payload: any): Promise<any> {
//         // Create a function that returns the result
//         const wrappedCode = `
//             (async function() {
//                 const payload = ${JSON.stringify(payload)};
//                 ${code}
//             })()
//         `;

//         try {
//             // Create a timeout promise that rejects after 20 seconds
//             const TIMEOUT_MS = 20000;
//             const timeoutPromise = new Promise((_, reject) => {
//                 setTimeout(() => reject(new Error('Code execution timed out after 20 seconds')), TIMEOUT_MS);
//             });

//             // Race the code execution against the timeout
//             const result = await Promise.race([
//                 eval(wrappedCode),
//                 timeoutPromise
//             ]);
            
<<<<<<< HEAD
//             return result;
//         } catch (error) {
//             throw new Error(`Code execution failed: ${error instanceof Error ? error.message : String(error)}`);
//         }
//     }

//     /**
//      * Evaluate if the result matches the instruction
//      */
//     private async evaluateResult(
//         result: any,
//         instruction: string,
//         integrations: Integration[]
//     ): Promise<{ success: boolean; reason?: string }> {
//         try {
//             // Load evaluateResponse dynamically
//             const { evaluateResponse } = await import('../../utils/api.js');
//             const documentation = integrations[0]?.documentation || '';
//             const evaluation = await evaluateResponse({
//                 data: result,
//                 endpoint: {instruction} as any,
//                 documentation
//             });

//             return {
//                 success: evaluation.success,
//                 reason: evaluation.shortReason
//             };
//         } catch (error) {
//             return {
//                 success: false,
//                 reason: `Evaluation failed: ${error instanceof Error ? error.message : String(error)}`
//             };
//         }
//     }

//     /**
//      * Validate that required API keys are present
//      */
//     static validateApiKeys(): { isValid: boolean; missing: string[] } {
//         const missing: string[] = [];

//         if (!process.env.OPENAI_API_KEY) {
//             missing.push('OPENAI_API_KEY');
//         }

//         if (!process.env.ANTHROPIC_API_KEY) {
//             missing.push('ANTHROPIC_API_KEY');
//         }

//         if (!process.env.GEMINI_API_KEY) {
//             missing.push('GEMINI_API_KEY');
//         }

//         return {
//             isValid: missing.length === 0,
//             missing
//         };
//     }
// } 
=======
            return result;
        } catch (error) {
            throw new Error(`Code execution failed: ${error instanceof Error ? error.message : String(error)}`);
        }
    }

    /**
     * Evaluate if the result matches the instruction
     */
    private async evaluateResult(
        result: any,
        instruction: string,
        integrations: Integration[]
    ): Promise<{ success: boolean; reason?: string }> {
        try {
            // Load evaluateResponse dynamically
            const { evaluateStepResponse } = await import('../../execute/workflow-step.js');
            const documentation = integrations[0]?.documentation || '';
            const evaluation = await evaluateStepResponse({
                data: result,
                endpoint: {instruction} as any,
                documentation
            });

            return {
                success: evaluation.success,
                reason: evaluation.shortReason
            };
        } catch (error) {
            return {
                success: false,
                reason: `Evaluation failed: ${error instanceof Error ? error.message : String(error)}`
            };
        }
    }

    /**
     * Validate that required API keys are present
     */
    static validateApiKeys(): { isValid: boolean; missing: string[] } {
        const missing: string[] = [];

        if (!process.env.OPENAI_API_KEY) {
            missing.push('OPENAI_API_KEY');
        }

        if (!process.env.ANTHROPIC_API_KEY) {
            missing.push('ANTHROPIC_API_KEY');
        }

        if (!process.env.GEMINI_API_KEY) {
            missing.push('GEMINI_API_KEY');
        }

        return {
            isValid: missing.length === 0,
            missing
        };
    }
} 
>>>>>>> 31fcf121
<|MERGE_RESOLUTION|>--- conflicted
+++ resolved
@@ -370,30 +370,29 @@
 //                 timeoutPromise
 //             ]);
             
-<<<<<<< HEAD
 //             return result;
 //         } catch (error) {
 //             throw new Error(`Code execution failed: ${error instanceof Error ? error.message : String(error)}`);
 //         }
 //     }
 
-//     /**
-//      * Evaluate if the result matches the instruction
-//      */
-//     private async evaluateResult(
-//         result: any,
-//         instruction: string,
-//         integrations: Integration[]
-//     ): Promise<{ success: boolean; reason?: string }> {
-//         try {
-//             // Load evaluateResponse dynamically
-//             const { evaluateResponse } = await import('../../utils/api.js');
-//             const documentation = integrations[0]?.documentation || '';
-//             const evaluation = await evaluateResponse({
-//                 data: result,
-//                 endpoint: {instruction} as any,
-//                 documentation
-//             });
+    // /**
+    //  * Evaluate if the result matches the instruction
+    //  */
+    // private async evaluateResult(
+    //     result: any,
+    //     instruction: string,
+    //     integrations: Integration[]
+    // ): Promise<{ success: boolean; reason?: string }> {
+    //     try {
+    //         // Load evaluateResponse dynamically
+    //         const { evaluateStepResponse } = await import('../../execute/workflow-step.js');
+    //         const documentation = integrations[0]?.documentation || '';
+    //         const evaluation = await evaluateStepResponse({
+    //             data: result,
+    //             endpoint: {instruction} as any,
+    //             documentation
+    //         });
 
 //             return {
 //                 success: evaluation.success,
@@ -430,66 +429,4 @@
 //             missing
 //         };
 //     }
-// } 
-=======
-            return result;
-        } catch (error) {
-            throw new Error(`Code execution failed: ${error instanceof Error ? error.message : String(error)}`);
-        }
-    }
-
-    /**
-     * Evaluate if the result matches the instruction
-     */
-    private async evaluateResult(
-        result: any,
-        instruction: string,
-        integrations: Integration[]
-    ): Promise<{ success: boolean; reason?: string }> {
-        try {
-            // Load evaluateResponse dynamically
-            const { evaluateStepResponse } = await import('../../execute/workflow-step.js');
-            const documentation = integrations[0]?.documentation || '';
-            const evaluation = await evaluateStepResponse({
-                data: result,
-                endpoint: {instruction} as any,
-                documentation
-            });
-
-            return {
-                success: evaluation.success,
-                reason: evaluation.shortReason
-            };
-        } catch (error) {
-            return {
-                success: false,
-                reason: `Evaluation failed: ${error instanceof Error ? error.message : String(error)}`
-            };
-        }
-    }
-
-    /**
-     * Validate that required API keys are present
-     */
-    static validateApiKeys(): { isValid: boolean; missing: string[] } {
-        const missing: string[] = [];
-
-        if (!process.env.OPENAI_API_KEY) {
-            missing.push('OPENAI_API_KEY');
-        }
-
-        if (!process.env.ANTHROPIC_API_KEY) {
-            missing.push('ANTHROPIC_API_KEY');
-        }
-
-        if (!process.env.GEMINI_API_KEY) {
-            missing.push('GEMINI_API_KEY');
-        }
-
-        return {
-            isValid: missing.length === 0,
-            missing
-        };
-    }
-} 
->>>>>>> 31fcf121
+// } 