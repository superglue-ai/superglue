--- conflicted
+++ resolved
@@ -4,13 +4,8 @@
 import { config } from "../default.js";
 import { executeApiCall } from "../graphql/resolvers/call.js";
 import { logMessage } from "../utils/logs.js";
-<<<<<<< HEAD
 import { applyJsonata, applyTransformationWithValidation, flattenObject } from "../utils/tools.js";
 import { generateTransformCode, generateTransformJsonata } from "../utils/transform.js";
-=======
-import { applyJsonata, applyTransformationWithValidation } from "../utils/tools.js";
-import { generateTransformCode } from "../utils/transform.js";
->>>>>>> e1115932
 
 export interface ExecutionStrategy {
   execute(
@@ -99,7 +94,6 @@
         }
       }
 
-<<<<<<< HEAD
       let loopItems: any[] = [];
 
       // Apply loop selector using transformation validation to support both JSONata and JS
@@ -160,18 +154,6 @@
       if (step.loopMaxIters > 0) {
         loopItems = loopItems.slice(0, step.loopMaxIters);
       }
-=======
-      let loopItems: any[] = (await applyTransformationWithValidation(payload, step.loopSelector, null)).data || [];
-
-      if (!Array.isArray(loopItems) || loopItems.length === 0) {
-        if (step.loopSelector !== "$") logMessage("error", `No input data found for '${step.id}' - regenerating data selector`, metadata);
-        const newLoopSelector = await generateTransformCode({ type: "array" }, payload, "Find the array of selector values for the following loop: " + step.id, metadata);
-        step.loopSelector = newLoopSelector.mappingCode;
-        loopItems = (await applyTransformationWithValidation(payload, step.loopSelector, null)).data || [];
-      }
-
-      loopItems = loopItems.slice(0, step.loopMaxIters || config.DEFAULT_LOOP_MAX_ITERS);
->>>>>>> e1115932
 
       const stepResults: WorkflowStepResult[] = [];
       let successfulConfig: ApiConfig | null = null;
