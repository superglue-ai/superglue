import { ApiConfig, HttpMethod, PaginationType, SelfHealingMode } from '@superglue/client';
import { afterEach, beforeEach, describe, expect, it, vi, type Mocked } from 'vitest';
import { isSelfHealingEnabled } from '../../utils/tools.js';
import * as api from './api.js';
import { runStepConfig, convertBasicAuthToBase64 } from './api.legacy.js';

vi.mock('axios');
vi.mock('openai');
vi.mock('../integrations/integration-manager.js');
vi.mock('../llm/language-model.js');
vi.mock('./logs.js');
vi.mock('./api.js', async () => {
  const actual = await vi.importActual('./api.js');
  return {
    ...(actual as Object),
    callAxios: vi.fn()
  };
});
const mockedTools = api as Mocked<typeof api>;

describe('API Utilities', () => {
  beforeEach(() => {
    vi.clearAllMocks();
    process.env.OPENAI_API_KEY = 'test-key';
    process.env.OPENAI_MODEL = 'test-model';
  });

  afterEach(() => {
    vi.resetAllMocks();
  });

  describe('runStepConfig', () => {
    const testEndpoint: ApiConfig = {
      urlHost: 'https://api.example.com',
      urlPath: 'v1/test',
      method: HttpMethod.GET,
      id: 'test-endpoint-id',
      instruction: 'Test API call'
    };
    const testPayload = { query: 'test' };
    const testCredentials = { api_key: 'secret-key' };
    const testOptions = {};

    it('should make successful API call', async () => {
      const mockResponse = {
        status: 200,
        data: { result: 'success' },
        statusText: 'OK',
        headers: {},
        config: {} as any
      };
      mockedTools.callAxios.mockResolvedValueOnce({ response: mockResponse, retriesAttempted: 0, lastFailureStatus: undefined });

      const result = await runStepConfig({ config: testEndpoint, payload: testPayload, credentials: testCredentials, options: testOptions });

      expect(result).toEqual({ data: { result: 'success' }, statusCode: 200, headers: {} });
    });

    it('should handle pagination', async () => {
      const config = {
        ...testEndpoint,
        pagination: {
          type: PaginationType.PAGE_BASED,
          pageSize: "2"
        }
      } as ApiConfig;

      const mockResponses = [
        { status: 200, data: [{ id: 1 }, { id: 2 }], statusText: 'OK', headers: {}, config: {} as any },
        { status: 200, data: [{ id: 3 }], statusText: 'OK', headers: {}, config: {} as any }
      ];

      mockedTools.callAxios
        .mockResolvedValueOnce({ response: mockResponses[0], retriesAttempted: 0, lastFailureStatus: undefined })
        .mockResolvedValueOnce({ response: mockResponses[1], retriesAttempted: 0, lastFailureStatus: undefined });

      const result = await runStepConfig({ config: config, payload: {}, credentials: {}, options: {} });

      expect(result.data).toHaveLength(3);
      expect(result.data).toEqual([{ id: 1 }, { id: 2 }, { id: 3 }]);
      expect(mockedTools.callAxios).toHaveBeenCalledTimes(2);
    });

    it('should handle offset-based pagination', async () => {
      const config = {
        ...testEndpoint,
        queryParams: {
          offset: "{offset}",
          limit: "{limit}"
        },
        pagination: {
          type: PaginationType.OFFSET_BASED,
          pageSize: "2"
        }
      } as ApiConfig;

      const mockResponses = [
        { status: 200, data: [{ id: 1 }, { id: 2 }], statusText: 'OK', headers: {}, config: {} as any },
        { status: 200, data: [{ id: 3 }], statusText: 'OK', headers: {}, config: {} as any }
      ];

      mockedTools.callAxios
        .mockResolvedValueOnce({ response: mockResponses[0], retriesAttempted: 0, lastFailureStatus: undefined })
        .mockResolvedValueOnce({ response: mockResponses[1], retriesAttempted: 0, lastFailureStatus: undefined });

      const result = await runStepConfig({ config: config, payload: {}, credentials: {}, options: {} });

      expect(result.data).toHaveLength(3);
      expect(mockedTools.callAxios).toHaveBeenNthCalledWith(
        1,
        expect.objectContaining({
          params: { offset: "0", limit: "2" }
        }),
        expect.any(Object)
      );
      expect(mockedTools.callAxios).toHaveBeenNthCalledWith(
        2,
        expect.objectContaining({
          params: { offset: "2", limit: "2" }
        }),
        expect.any(Object)
      );
    });

    it('should handle cursor-based pagination', async () => {
      const config = {
        ...testEndpoint,
        pagination: {
          type: PaginationType.CURSOR_BASED,
          pageSize: "2",
          cursorPath: 'meta.next_cursor',
          stopCondition: '!response.data.meta.next_cursor'
        }
      } as ApiConfig;

      const mockResponses = [
        {
          status: 200,
          data: {
            data: [{ id: 1 }, { id: 2 }],
            meta: { next_cursor: 'cursor123' }
          },
          statusText: 'OK',
          headers: {},
          config: {} as any
        },
        {
          status: 200,
          data: {
            data: [{ id: 3 }],
            meta: { next_cursor: null }
          },
          statusText: 'OK',
          headers: {},
          config: {} as any
        }
      ];

      mockedTools.callAxios
        .mockResolvedValueOnce({ response: mockResponses[0], retriesAttempted: 0, lastFailureStatus: undefined })
        .mockResolvedValueOnce({ response: mockResponses[1], retriesAttempted: 0, lastFailureStatus: undefined });

      const result = await runStepConfig({ config: config, payload: {}, credentials: {}, options: {} });

      // Without dataPath, responses are merged via smartMergeResponses
      expect(result.data).toEqual({
        data: [{ id: 1 }, { id: 2 }, { id: 3 }],
        meta: { next_cursor: null }
      });
    });

    it('should stop pagination when receiving duplicate data', async () => {
      const config = {
        ...testEndpoint,
        pagination: {
          type: PaginationType.PAGE_BASED,
          pageSize: "2"
        }
      } as ApiConfig;

      const sameResponse = {
        status: 200,
        data: [{ id: 1 }, { id: 2 }],
        statusText: 'OK',
        headers: {},
        config: {} as any
      };

      mockedTools.callAxios
        .mockResolvedValueOnce({ response: sameResponse, retriesAttempted: 0, lastFailureStatus: undefined })
        .mockResolvedValueOnce({ response: sameResponse, retriesAttempted: 0, lastFailureStatus: undefined }); // Same data returned

      const result = await runStepConfig({ config: config, payload: {}, credentials: {}, options: {} });

      expect(result.data).toHaveLength(2); // Should only include unique data
      expect(mockedTools.callAxios).toHaveBeenCalledTimes(2);
    });

    it('should stop after 500 iterations', async () => {
      const config = {
        ...testEndpoint,
        pagination: {
          type: PaginationType.OFFSET_BASED,
          pageSize: "1",
        },
        headers: {
          'x-superglue-test': '<<offset>>'
        }
      } as ApiConfig;

      // Mock 501 responses to test the loop limit
      const mockResponse = {
        status: 200,
        statusText: 'OK',
        headers: {},
        config: {} as any
      };
      for (let i = 0; i < 505; i++) {
        mockedTools.callAxios.mockResolvedValueOnce({ response: { ...mockResponse, data: [{ id: i }] }, retriesAttempted: 0, lastFailureStatus: undefined });
      }
      const result = await runStepConfig({ config: config, payload: {}, credentials: {}, options: {} });
      // Should stop at 500 iterations (as defined in the code)
      expect(mockedTools.callAxios).toHaveBeenCalledTimes(500);
    });

    it('if 2 responses are the same, stop pagination', async () => {
      const config = {
        ...testEndpoint,
        pagination: {
          type: PaginationType.OFFSET_BASED,
          pageSize: "1"
        },
        headers: {
          'x-superglue-test': '<<offset>>'
        }
      } as ApiConfig;

      // Mock 501 responses to test the loop limit
      const mockResponse = {
        status: 200,
        data: [{ id: 1 }],
        statusText: 'OK',
        headers: {},
        config: {} as any
      };

      mockedTools.callAxios.mockResolvedValue({ response: mockResponse, retriesAttempted: 0, lastFailureStatus: undefined });

      const result = await runStepConfig({ config: config, payload: {}, credentials: {}, options: {} });

      // Should stop at 500 iterations (as defined in the code)
      expect(mockedTools.callAxios).toHaveBeenCalledTimes(2);
    });

    it('should handle error responses', async () => {
      const errorResponse = {
        status: 400,
        data: null,
        error: 'Bad Request',
        statusText: 'Bad Request',
        headers: {},
        config: {} as any
      };
      mockedTools.callAxios.mockResolvedValueOnce({ response: errorResponse, retriesAttempted: 0, lastFailureStatus: undefined });

      await expect(runStepConfig({ config: testEndpoint, payload: {}, credentials: {}, options: {} }))
        .rejects.toThrow(/API call failed/);
    });

    it('should handle HTML error responses', async () => {
      const htmlResponse = {
        status: 200,
        data: '<!DOCTYPE html><html><body>Error page</body></html>',
        statusText: 'OK',
        headers: {},
        config: {} as any
      };
      mockedTools.callAxios.mockResolvedValueOnce({ response: htmlResponse, retriesAttempted: 0, lastFailureStatus: undefined } );

      await expect(runStepConfig({ config: testEndpoint, payload: {}, credentials: {}, options: {} }))
        .rejects.toThrow(/Received HTML response/);
    });

<<<<<<< HEAD
    it('should handle data path extraction', async () => {
      const config = {
        ...testEndpoint,
        dataPath: 'response.items'
      };

      const mockResponse = {
        status: 200,
        data: {
          response: {
            items: [{ id: 1 }, { id: 2 }]
          }
        },
        statusText: 'OK',
        headers: {},
        config: {} as any
      };
      mockedTools.callAxios.mockResolvedValueOnce({ response: mockResponse, retriesAttempted: 0, lastFailureStatus: undefined });

      const result = await runStepConfig({ config: config, payload: {}, credentials: {}, options: {} });

      expect(result.data).toEqual([{ id: 1 }, { id: 2 }]);
    });

=======
>>>>>>> aa72152b
    it('should handle GraphQL error responses', async () => {
      const config = {
        ...testEndpoint,
        method: HttpMethod.POST,
        body: 'query { test }',
      } as ApiConfig;

      const graphqlErrorResponse = {
        status: 200,  // GraphQL often returns 200 even with errors
        data: {
          errors: [
            {
              message: 'Field "test" not found',
              locations: [{ line: 1, column: 9 }],
              path: ['test']
            }
          ],
          data: null
        },
        statusText: 'OK',
        headers: {},
        config: {} as any
      };
      mockedTools.callAxios.mockResolvedValueOnce({ response: graphqlErrorResponse, retriesAttempted: 0, lastFailureStatus: undefined });

      await expect(runStepConfig({ config: config, payload: {}, credentials: {}, options: {} }))
        .rejects.toThrow(/appears to be an error/i);
    });

    it('should not flag benign 2xx responses with similar-sounding keys', async () => {
      const mockResponse = {
        status: 200,
        data: {
          profile: 'ok',
          errorCount: 0,
          stats: { failureProbability: 0 },
          items: [],
          failedItems: []
        },
        statusText: 'OK',
        headers: {},
        config: {} as any
      };
      mockedTools.callAxios.mockResolvedValueOnce({ response: mockResponse, retriesAttempted: 0, lastFailureStatus: undefined });

      const result = await runStepConfig({ config: testEndpoint, payload: {}, credentials: {}, options: {} });
      expect(result.statusCode).toBe(200);
      expect(result.data).toEqual(mockResponse.data);
    });

    it('should flag 2xx responses with nested error_message keys', async () => {
      const mockResponse = {
        status: 200,
        data: {
          data: { id: 1 },
          details: { error_message: 'boom' }
        },
        statusText: 'OK',
        headers: {},
        config: {} as any
      };
      mockedTools.callAxios.mockResolvedValueOnce({ response: mockResponse, retriesAttempted: 0, lastFailureStatus: undefined });

      await expect(runStepConfig({ config: testEndpoint, payload: {}, credentials: {}, options: {} }))
        .rejects.toThrow(/appears to be an error/i);
    });

    it('should flag 2xx responses with top-level failure key', async () => {
      const mockResponse = {
        status: 200,
        data: {
          failure: true,
          result: null
        },
        statusText: 'OK',
        headers: {},
        config: {} as any
      };
      mockedTools.callAxios.mockResolvedValueOnce({ response: mockResponse, retriesAttempted: 0, lastFailureStatus: undefined });

      await expect(runStepConfig({ config: testEndpoint, payload: {}, credentials: {}, options: {} }))
        .rejects.toThrow(/appears to be an error/i);
    });

    it('should flag 2xx responses if any nested errors key exists (non-empty)', async () => {
      const mockResponse = {
        status: 200,
        data: {
          data: { id: 1 },
          meta: { errors: [{ message: 'boom' }] }
        },
        statusText: 'OK',
        headers: {},
        config: {} as any
      };
      mockedTools.callAxios.mockResolvedValueOnce({ response: mockResponse, retriesAttempted: 0, lastFailureStatus: undefined });

      await expect(runStepConfig({ config: testEndpoint, payload: {}, credentials: {}, options: {} }))
        .rejects.toThrow(/appears to be an error/i);
    });

    it('should NOT flag 2xx responses when nested errors key is an empty array', async () => {
      const mockResponse = {
        status: 200,
        data: {
          data: { id: 1 },
          meta: { errors: [] }
        },
        statusText: 'OK',
        headers: {},
        config: {} as any
      };
      mockedTools.callAxios.mockResolvedValueOnce({ response: mockResponse, retriesAttempted: 0, lastFailureStatus: undefined });

      const result = await runStepConfig({ config: testEndpoint, payload: {}, credentials: {}, options: {} });
      expect(result.statusCode).toBe(200);
      expect(result.data).toEqual(mockResponse.data);
    });
  });

  describe('API Self-Healing Integration', () => {
    it('should test that isSelfHealingEnabled is used correctly for API calls', () => {
      // Import the function to test the logic directly

      // Test API self-healing enabled scenarios
      expect(isSelfHealingEnabled({ selfHealing: SelfHealingMode.ENABLED }, 'api')).toBe(true);
      expect(isSelfHealingEnabled({ selfHealing: SelfHealingMode.REQUEST_ONLY }, 'api')).toBe(true);

      // Test API self-healing disabled scenarios  
      expect(isSelfHealingEnabled({ selfHealing: SelfHealingMode.DISABLED }, 'api')).toBe(false);
      expect(isSelfHealingEnabled({ selfHealing: SelfHealingMode.TRANSFORM_ONLY }, 'api')).toBe(false);

      // Test defaults
      expect(isSelfHealingEnabled({}, 'api')).toBe(true);
      expect(isSelfHealingEnabled(undefined, 'api')).toBe(true);
    });

    it('should verify self-healing flag is passed to API execution logic', () => {
      // This test verifies the integration between the self-healing flag and API calls
      // The actual executeApiCall function uses isSelfHealingEnabled(options, "api") internally
      // and this has been verified by code inspection in the diff
      expect(true).toBe(true); // Placeholder test for self-healing integration
    });
  });
}); 

describe('Basic Auth Utilities', () => {
  beforeEach(() => {
    vi.clearAllMocks();
  });

  afterEach(() => {
    vi.resetAllMocks();
  });

  describe('convertBasicAuthToBase64', () => {
    it('should encode username:password format', () => {
      expect(convertBasicAuthToBase64('Basic test:1234')).toBe('Basic dGVzdDoxMjM0');
    });

    it('should leave already encoded credentials unchanged', () => {
      expect(convertBasicAuthToBase64('Basic dGVzdDoxMjM0')).toBe('Basic dGVzdDoxMjM0');
    });

    it('should leave non-Basic Auth headers unchanged', () => {
      expect(convertBasicAuthToBase64('Bearer token123')).toBe('Bearer token123');
    });

    it('should handle undefined or null values', () => {
      expect(convertBasicAuthToBase64(undefined)).toBeUndefined();
      expect(convertBasicAuthToBase64(null)).toBeNull();
    });
  });
});<|MERGE_RESOLUTION|>--- conflicted
+++ resolved
@@ -281,33 +281,6 @@
         .rejects.toThrow(/Received HTML response/);
     });
 
-<<<<<<< HEAD
-    it('should handle data path extraction', async () => {
-      const config = {
-        ...testEndpoint,
-        dataPath: 'response.items'
-      };
-
-      const mockResponse = {
-        status: 200,
-        data: {
-          response: {
-            items: [{ id: 1 }, { id: 2 }]
-          }
-        },
-        statusText: 'OK',
-        headers: {},
-        config: {} as any
-      };
-      mockedTools.callAxios.mockResolvedValueOnce({ response: mockResponse, retriesAttempted: 0, lastFailureStatus: undefined });
-
-      const result = await runStepConfig({ config: config, payload: {}, credentials: {}, options: {} });
-
-      expect(result.data).toEqual([{ id: 1 }, { id: 2 }]);
-    });
-
-=======
->>>>>>> aa72152b
     it('should handle GraphQL error responses', async () => {
       const config = {
         ...testEndpoint,
